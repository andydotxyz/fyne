--- conflicted
+++ resolved
@@ -12,11 +12,7 @@
 
 # About
 
-<<<<<<< HEAD
-[Fyne](http://fyne.io) is an easy to use UI toolkit and app API written in Go.
-=======
 [Fyne](https://fyne.io) is an easy to use UI toolkit and app API written in Go.
->>>>>>> a7af8b23
 It is designed to build applications that run on desktop and mobile devices with a
 single codebase.
 
