# Changelog

This file lists the main changes with each version of the Fyne toolkit.
More detailed release notes can be found on the [releases page](https://github.com/fyne-io/fyne/releases). 

<<<<<<< HEAD
=======
## 2.4.2 - 22 November 2023

### Fixed

* Markdown only shows one horizontal rule (#4216)
* Spacer in HBox with hidden item will cause an additional trailing padding (#4259)
* Application crash when fast clicking the folders inside the file dialog (#4260)
* failed to initialise OpenGL (#437)
* App panic when clicking on a notification panel if there's a systray icon (#4385)
* Systray cannot be shown on Ubuntu (#3678, #4381)
* failed to initialise OpenGL on Windows dual-chip graphics cards (#437)
* Reduce memory allocations for each frame painted
* RichText may not refresh if segments manually replaced
* Correct URI.Extension() documentation
* Update for security fixes to x/sys and x/net
* Inconsistent rendering of Button widget (#4243)
* PasswordEntry initial text is not obscured (#4312)
* Pasting text in Entry does not update cursor position display (#4181)


>>>>>>> 57d9b87d
## 2.4.1 - 9 October 2023

### Fixed

* Left key on tree now collapses open branch
* Avoid memory leak in Android driver code
* Entry Field on Android in Landscape Mode Shows "0" (#4036)
* DocTabs Indicator remains visible after last tab is removed (#4220)
* Some SVG resources don't update appearance correctly with the theme (#3900)
* Fix mobile simulation builds on OpenBSD
* Fix alignment of menu button on mobile
* Fix Compilation with Android NDK r26
* Clicking table headers causes high CPU consumption (#4264)
* Frequent clicking on table may cause the program to not respond (#4210)
* Application stops responding when scrolling a table (#4263)
* Possible crash parsing malformed JSON color (#4270)
* NewFolderOpen: incomplete filenames (#2165)
* Resolve issue where storage.List could crash with short URI (#4271)
* TextTruncateEllipsis abnormally truncates strings with multi-byte UTF-8 characters (#4283)
* Last character doesn't appear in Select when there is a special character (#4293)
* Resolve random crash in DocTab (#3909)
* Selecting items from a list caused the keyboard to popup on Android (#4236)


## 2.4.0 - 1 September 2023

### Added

* Rounded corners in rectangle (#1090)
* Support for emoji in text
* Layout debugging (with `-tags debug` build flag) (#3314)
* GridWrap collection widget
* Add table headers (#1658, #3594)
* Add mobile back button handling (#2910)
* Add option to disable UI animations (#1813)
* Text truncation ellipsis (#1659)
* Add support for binding tree data, include new `NewTreeWithData`
* Add support for OpenType fonts (#3245)
* Add `Window.SetOnDropped` to handle window-wide item drop on desktop
* Add lists to the types supported by preferences API
* Keyboard focus handling for all collection widgets
* Add APIs for refreshing individual items in collections (#3826)
* Tapping slider moves it to that position (#3650)
* Add `OnChangeEnded` callback to `Slider` (#3652)
* Added keyboard controls to `Slider`
* Add `NewWarningThemedResource` and `NewSuccessThemedResource` along with `NewColoredResource` (#4040)
* Custom hyperlink callback for rich text hyperlinks (#3335)
* Added `dialog.NewCustomWithoutButtons`, with a `SetButtons` method (#2127, #2782)
* Added `SetConfirmImportance` to `dialog.ConfirmDialog`.
* Added `FormDialog.Submit()` to close and submit the dialog if validation passes
* Rich Text image alignment (#3810)
* Bring back `theme.HyperlinkColor` (#3867)
* Added `Importance` field on `Label` to color the text
* Navigating in entry quickly with ctrl key (#2462)
* Support `.desktop` file metadata in `FyneApp.toml` for Linux and BSD
* Support mobile simulator on FreeBSD
* Add data binding boolean operators `Not`, `And` and `Or`
* Added `Entry.Append`, `Select.SetOptions`, `Check.SetText`, `FormDialog.Submit`
* Add `ShowPopUpAtRelativePosition` and `PopUp.ShowAtRelativePosition`
* Add desktop support to get key modifiers with `CurrentKeyModifiers`
* Add geometry helpers `NewSquareSize` and `NewSquareOffsetPos`
* Add `--pprof` option to fyne build commands to enable profiling
* Support compiling from Android (termux)

### Changed

* Go 1.17 or later is now required.
* Theme updated for rounded corners on buttons and input widgets
* `widget.ButtonImportance` is now `widget.Importance`
* The `Max` container and layout have been renamed `Stack` for clarity
* Refreshing an image will now happen in app-thread not render process, apps may wish to add async image load
* Icons for macOS bundles are now padded and rounded, disable with "-use-raw-icon" (#3752)
* Update Android target SDK to 33 for Play Store releases
* Focus handling for List/Tree/Table are now at the parent widget not child elements
* Accordion widget now fills available space - put it inside a `VBox` container for old behavior (#4126)
* Deprecated theme.FyneLogo() for later removal (#3296)
* Improve look of menu shortcuts (#2722)
* iOS and macOS packages now default to using "XCWildcard" provisioning profile
* Improving performance of lookup for theme data
* Improved application startup time

### Fixed

* Rendering performance enhancements
* `dialog.NewProgressInfinite` is deprecated, but dialog.NewCustom isn't equivalent
* Mouse cursor desync with Split handle when dragging (#3791)
* Minor graphic glitch with checkbox (#3792)
* binding.String===>Quick refresh *b.val will appear with new data reset by a call to OnChange (#3774)
* Fyne window becomes unresponsive when in background for a while (#2791)
* Hangs on repeated calls to `Select.SetSelected` in table. (#3684)
* `Select` has wrong height, padding and border (#4142)
* `widget.ImageSegment` can't be aligned. (#3505)
* Memory leak in font metrics cache (#4108)
* Don't panic when loading preferences with wrong type (#4039)
* Button with icon has wrong padding on right (#4124)
* Preferences don't all save when written in `CloseIntercept` (#3170)
* Text size does not update in Refresh for TextGrid
* DocTab selection underline not updated when deleting an Item (#3905)
* Single line Entry throws away selected text on submission (#4026)
* Significantly improve performance of large `TextGrid` and `Tree` widgets
* `List.ScrollToBottom` not scrolling to show the totality of the last Item (#3829)
* Setting `Position1` of canvas.Circle higher than `Position2` causes panic. (#3949)
* Enhance scroll wheel/touchpad scroll speed on desktop (#3492)
* Possible build issue on Windows with app metadata
* `Form` hint text has confusing padding to next widget (#4137)
* `Entry` Placeholder Style Only Applied On Click (#4035)
* Backspace and Delete key Do not Fire OnChanged Event (#4117)
* Fix `ProgressBar` text having the wrong color sometimes
* Window doesn't render when called for the first time from system tray and the last window was closed (#4163)
* Possible race condition in preference change listeners
* Various vulnerabilities resolved through updating dependencies 
* Wrong background for color dialog (#4199)


## 2.3.5 - 6 June 2023

### Fixed

* Panic with unsupported font (#3646)
* Temporary manifest file not closed after building on Windows
* Panic when using autogenerated quit menu and having unshown windows (#3870)
* Using `canvas.ImageScaleFastest` not working on arm64 (#3891)
* Disabled password Entry should also disable the ActionItem (#3908)
* Disabled RadioGroup does not display status (#3882)
* Negative TableCellID Row (#2857)
* Make sure we have sufficient space for the bar as well if content is tiny (#3898)
* Leak in image painter when replacing image.Image source regularly
* Links in Markdown/Rich Text lists breaks formatting (#2911)
* Crash when reducing window to taskbar with popup opened (#3877)
* RichText vertical scroll will truncate long content with horizontal lines (#3929)
* Custom metadata would not apply with `fyne release` command
* Horizontal CheckGroup overlap when having long text (#3005)
* Fix focused colour of coloured buttons (#3462)
* Menu separator not visible with light theme (#3814)


## 2.3.4 - 3 May 2023

### Fixed

* Memory leak when switching theme (#3640)
* Systray MenuItem separators not rendered in macOS root menu (#3759)
* Systray leaks window handles on Windows (#3760)
* RadioGroup miscalculates label widths in horizontal mode (#3386)
* Start of selection in entry is shifted when moving too fast (#3804)
* Performance issue in widget.List (#3816)
* Moving canvas items (e.g. Images) does not cause canvas repaint (#2205)
* Minor graphic glitch with checkbox (#3792)
* VBox and HBox using heap memory that was not required
* Menu hover is slow on long menus

## 2.3.3 - 24 March 2023

### Fixed

* Linux, Windows and BSD builds could fail if gles was missing


## 2.3.2 - 20 March 2023

### Fixed

* Fyne does not run perfectly on ARM-based MacOS platforms (#3639) *
* Panic on closing window in form submit on Мac M2 (#3397) *
* Wobbling slider effect for very small steps (#3648)
* Fix memory leak in test canvas refresh
* Optimise text texture memory by switching to single channel
* Packaging an android fyne app that uses tags can fail (#3641)
* NewAdaptiveGrid(0) blanks app window on start until first resize on Windows (#3669)
* Unnecessary refresh when sliding Split container
* Linux window resize refreshes all content
* Themed and unthemed svg resources can cache collide
* When packaging an ampersand in "Name" causes an error (#3195)
* Svg in ThemedResource without viewBox does not match theme (#3714)
* Missing menu icons in Windows system tray
* Systray Menu Separators don't respect the submenu placement (#3642)
* List row focus indicator disappears on scrolling (#3699)
* List row focus not reset when row widget is reused to display a new item (#3700)
* Avoid panic if accidental 5th nil is passed to Border container
* Mobile simulator not compiling on Apple M1/2
* Cropped letters in certain cases with the new v2.3.0 theme (#3500)

Many thanks indeed to [Dymium](https://dymium.io) for sponsoring an Apple
M2 device which allowed us to complete the marked (*) issues.


## 2.3.1 - 13 February 2023

### Changed

* Pad app version to ensure Windows packages correctly (#3638)

### Fixed

* Custom shortcuts with fyne.KeyTab is not working (#3087)
* Running a systray app with root privileges resulted in panic (#3120)
* Markdown image with no title is not parsed (#3577)
* Systray app on macOS panic when started while machine sleeps (#3609)
* Runtime error with VNC on RaspbianOS (#2972)
* Hovered background in List widget isn't reset when scrolling reuses an existing list item (#3584)
* cmd/fyne package can't find FyneApp.toml when -src option has given (#3459)
* TextWrapWord will cause crash in RichText unverified (#3498)
* crash in widget.(*RichText).lineSizeToColumn (#3292)
* Crash in widget.(*Entry).SelectedText (#3290)
* Crash in widget.(*RichText).updateRowBounds.func1 (#3291)
* window is max size at all times (#3507)
* systray.Quit() is not called consistently when the app is closing (#3597)
* Software rendering would ignore scale for text
* crash when minimize a window which contains a stroked rectangle (#3552)
* Menu item would not appear disabled initially
* Wrong icon colour for danger and warning buttons
* Embedding Fyne apps in iFrame alignment issue
* Generated metadata can be in wrong directory
* Android RootURI may not exist when used for storage (#3207)


## 2.3.0 - 24 December 2022

### Added

* Shiny new theme that was designed for us
* Improved text handling to support non-latin alphabets
* Add cloud storage and preference support
* Add menu icon and submenu support to system tray menus
* More button importance levels `ErrorImportance`, `WarningImportance`
* Support disabling of `AppTabs` and `DocTabs` items
* Add image support to rich text (#2366)
* Add CheckGroup.Remove (#3124)

### Changed

* The buttons on the default theme are no longer transparent, but we added more button importance types
* Expose a storage.ErrNotExists for non existing documents (#3083)
* Update `go-gl/glfw` to build against latest Glfw 3.3.8
* List items in `widget.List` now implement the Focusable interface

### Fixed

* Displaying unicode or different language like Bengali doesn't work (#598)
* Cannot disable container.TabItem (#1904)
* Update Linux/XDG application theme to follow the FreeDesktop Dark Style Preference (#2657)
* Running `fyne package -os android` needs NDK 16/19c (#3066)
* Caret position lost when resizing a MultilineEntry (#3024)
* Fix possible crash in table resize (#3369)
* Memory usage surge when selecting/appending MultilineEntry text (#3426)
* Fyne bundle does not support appending when parameter is a directory
* Crash parsing invalid file URI (#3275)
* Systray apps on macOS can only be terminated via the systray menu quit button (#3395)
* Wayland Scaling support: sizes and distances are scaled wrong (#2850)
* Google play console minimum API level 31 (#3375)
* Data bound entry text replacing selection is ignored (#3340)
* Split Container does not respect item's Visible status (#3232)
* Android - Entry - OnSubmitted is not working (#3267)
* Can't set custom CGO_CFLAGS and CGO_LDFLAGS with "fyne package" on darwin (#3276)
* Text line not displayed in RichText (#3117)
* Segfault when adding items directly in form struct (#3153)
* Preferences RemoveValue does not save (#3229)
* Create new folder directly from FolderDialog (#3174)
* Slider drag handle is clipped off at minimum size (#2966)
* Entry text "flickering" while typing (#3461)
* Rendering of not changed canvas objects after an event (#3211)
* Form dialog not displaying hint text and validation errors (#2781)


## 2.2.4 - 9 November 2022

### Fixes

* Iphone incorrect click coordinates in zoomed screen view (#3122)
* CachedFontFace seems to be causing crash (#3134)
* Fix possible compile error if "fyne build" is used without icon metadata
* Detect and use recent Android NDK toolchain
* Handle fyne package -release and fyne release properly for Android and iOS
* Fix issue with mobile simulation when systray used
* Fix incorrect size and position for radio focus indicator (#3137)


## 2.2.3 - 8 July 2022

### Fixed

* Regression: Preferences are not parsed at program start (#3125)
* Wrappable RichText in a Split container causes crash (#3003, #2961)
* meta.Version is always 1.0.0 on android & ios (#3109)


## 2.2.2 - 30 June 2022

### Fixed

* Windows missing version metadata when packaged (#3046)
* Fyne package would not build apps using old Fyne versions
* System tray icon may not be removed on app exit in Windows
* Emphasis in Markdown gives erroneous output in RichText (#2974)
* When last visible window is closed, hidden window is set visible (#3059)
* Do not close app when last window is closed but systrayMenu exists (#3092)
* Image with ImageFillOriginal not showing (#3102)


## 2.2.1 - 12 June 2022

### Fixed

* Fix various race conditions and compatibility issues with System tray menus
* Resolve issue where macOS systray menu may not appear
* Updated yaml dependency to fix CVE-2022-28948
* Tab buttons stop working after removing a tab (#3050)
* os.SetEnv("FYNE_FONT") doesn't work in v2.2.0 (#3056)


## 2.2.0 - 7 June 2022

### Added

* Add SetIcon method on ToolbarAction (#2475)
* Access compiled app metadata using new `App.Metadata()` method
* Add support for System tray icon and menu (#283)
* Support for Android Application Bundle (.aab) (#2663)
* Initial support for OpenBSD and NetBSD
* Add keyboard shortcuts to menu (#682)
* Add technical preview of web driver and `fyne serve` command
* Added `iossimulator` build target (#1917)
* Allow dynamic themes via JSON templates (#211)
* Custom hyperlink callback (#2979)
* Add support for `.ico` file when compiling for windows (#2412)
* Add binding.NewStringWithFormat (#2890)
* Add Entry.SetMinRowsVisible
* Add Menu.Refresh() and MainMenu.Refresh() (#2853)
* Packages for Linux and BSD now support installing into the home directory
* Add `.RemoveAll()` to containers
* Add an AllString validator for chaining together string validators

### Changed

* Toolbar item constructors now return concrete types instead of ToolbarItem
* Low importance buttons no longer draw button color as a background
* ProgressBar widget height is now consistent with other widgets
* Include check in DocTabs menu to show current tab
* Don't call OnScrolled if offset did not change (#2646)
* Prefer ANDROID_NDK_HOME over the ANDROID_HOME ndk-bundle location (#2920)
* Support serialisation / deserialisation of the widget tree (#5)
* Better error reporting / handling when OpenGL is not available (#2689)
* Memory is now better reclaimed on Android when the OS requests it
* Notifications on Linux and BSD now show the application icon
* Change listeners for preferences no longer run when setting the same value
* The file dialog now shows extensions in the list view for better readability
* Many optimisations and widget performance enhancements
* Updated various dependencies to their latest versions

### Fixed

* SendNotification does not show app name on Windows (#1940)
* Copy-paste via keyboard don't work translated keyboard mappings on Windows (#1220)
* OnScrolled triggered when offset hasn't changed (#1868)
* Carriage Return (\r) is rendered as space (#2456)
* storage.List() returns list with nil elements for empty directories (#2858)
* Entry widget, position of cursor when clicking empty space (#2877)
* SelectEntry cause UI hang (#2925)
* Font cutoff with bold italics (#3001)
* Fyne error: Preferences load error (#2936, 3015)
* Scrolled List bad redraw when window is maximized (#3013)
* Linux and BSD packages not being installable if the name contained spaces


## 2.1.4 - 17 March 2022

### Fixed

* SetTheme() is not fully effective for widget.Form (#2810)
* FolderOpenDialog SetDismissText is ineffective (#2830)
* window.Resize() does not work if SetFixedSize(true) is set after (#2819)
* Container.Remove() race causes crash (#2826, #2775, #2481)
* FixedSize Window improperly sized if contains image with ImageFillOriginal (#2800)


## 2.1.3 - 24 February 2022

### Fixed

* The text on button can't be show correctly when use imported font (#2512)
* Fix issues with DocTabs scrolling (#2709)
* Fix possible crash for tapping extended Radio or Check item
* Resolve lookup of relative icons in FyneApp.toml
* Window not shown when SetFixedSize is used without Resize (#2784)
* Text and links in markdown can be rendered on top of each other (#2695)
* Incorrect cursor movement in a multiline entry with wrapping (#2698)


## 2.1.2 - 6 December 2021

### Fixed

* Scrolling list bound to data programmatically causes nil pointer dereference (#2549)
* Rich text from markdown can get newlines wrong (#2589)
* Fix crash on 32bit operating systems (#2603)
* Compile failure on MacOS 10.12 Sierra (#2478)
* Don't focus widgets on mobile where keyboard should not display (#2598)
* storage.List doesn't return complete URI on Android for "content:" scheme (#2619)
* Last word of the line and first word of the next line are joined in markdown parse (#2647)
* Support for building `cmd/fyne` on Windows arm64
* Fixed FreeBSD requiring installed glfw library dependency (#1928)
* Apple M1: error when using mouse drag to resize window (#2188)
* Struct binding panics in reload with slice field (#2607)
* File Dialog favourites can break for certain locations (#2595)
* Define user friendly names for Android Apps (#2653)
* Entry validator not updating if content is changed via data binding after SetContent (#2639)
* CenterOnScreen not working for FixedSize Window (#2550)
* Panic in boundStringListItem.Get() (#2643)
* Can't set an app/window icon to be an svg. (#1196)
* SetFullScreen(false) can give error (#2588)


## 2.1.1 - 22 October 2021

### Fixed

* Fix issue where table could select cells beyond data bound
* Some fast taps could be ignored (#2484)
* iOS app stops re-drawing mid-frame after a while (#950)
* Mobile simulation mode did not work on Apple M1 computers
* TextGrid background color can show gaps in render (#2493)
* Fix alignment of files in list view of file dialog
* Crash setting visible window on macOS to fixed size (#2488)
* fyne bundle ignores -name flag in windows (#2395)
* Lines with nil colour would crash renderer
* Android -nm tool not found with NDK 23 (#2498)
* Runtime panic because out of touchID (#2407)
* Long text in Select boxes overflows out of the box (#2522)
* Calling SetText on Label may not refresh correctly
* Menu can be triggered by # key but not always Alt
* Cursor position updates twice with delay (#2525)
* widgets freeze after being in background and then a crash upon pop-up menu (#2536)
* too many Refresh() calls may now cause visual artifacts in the List widget (#2548)
* Entry.SetText may panic if called on a multiline entry with selected text (#2482)
* TextGrid not always drawing correctly when resized (#2501)


## 2.1.0 - 17 September 2021

### Added

* DocTabs container for handling multiple open files
* Lifecycle API for handling foreground, background and other event
* Add RichText widget and Markdown parser
* Add TabWidth to TextStyle to specify tab size in spaces
* Add CheckGroup widget for multi-select
* Add FyneApp.toml metadata file to ease build commands
* Include http and https in standard repositories
* Add selection color to themes
* Include baseline information in driver font measurement
* Document storage API (App.Storage().Create() and others)
* Add "App Files" to file dialog for apps that use document storage
* Tab overflow on AppTabs
* Add URI and Unbound type to data bindings
* Add keyboard support for menus, pop-ups and buttons
* Add SimpleRenderer to help make simple widgets (#709)
* Add scroll functions for List, Table, Tree (#1892)
* Add selection and disabling to MenuItem
* Add Alignment to widget.Select (#2329)
* Expose ScanCode for keyboard events originating from hardware (#1523)
* Support macOS GPU switching (#2423)

### Changed

* Focusable widgets are no longer focused on tap, add canvas.Focus(obj) in Tapped handler if required
* Move to background based selection for List, Table and Tree
* Update fyne command line tool to use --posix style parameters
* Switch from gz to xz compression for unix packages
* Performance improvements with line, text and raster rendering
* Items not yet visible can no longer be focused
* Lines can now be drawn down to 1px (instead of 1dp) (#2298)
* Support multiple lines of text on button (#2378)
* Improved text layout speed by caching string size calculations
* Updated to require Go 1.14 so we can use some new features
* Window Resize request is now asynchronous
* Up/Down keys take cursor home/end when on first/last lines respectively

### Fixed

* Correctly align text tabs (#1791)
* Mobile apps theme does not match system (#472)
* Toolbar with widget.Label makes the ToolbarAction buttons higher (#2257)
* Memory leaks in renderers and canvases cache maps (#735)
* FileDialog SetFilter does not work on Android devices (#2353)
* Hover fix for List and Tree with Draggable objects
* Line resize can flip slope (#2208)
* Deadlocks when using widgets with data (#2348)
* Changing input type with keyboard visible would not update soft keyboards
* MainMenu() Close item does NOT call function defined in SetCloseIntercept (#2355)
* Entry cursor position with mouse is offset vertically by theme.SizeNameInputBorder (#2387)
* Backspace key is not working on Android AOSP (#1941)
* macOS: 'NSUserNotification' has been deprecated (#1833)
* macOS: Native menu would add new items if refreshed
* iOS builds fail since Go 1.16
* Re-add support for 32 bit iOS devices, if built with Go 1.14
* Android builds fail on Apple M1 (#2439)
* SetFullScreen(true) before ShowAndRun fails (#2446)
* Interacting with another app when window.SetFullScreen(true) will cause the application to hide itself. (#2448)
* Sequential writes to preferences does not save to file (#2449)
* Correct Android keyboard handling (#2447)
* MIUI-Android: The widget’s Hyperlink cannot open the URL (#1514)
* Improved performance of data binding conversions and text MinSize


## 2.0.4 - 6 August 2021

### Changed

* Disable Form labels when the element it applys to is disabled (#1530)
* Entry popup menu now fires shortcuts so extended widgets can intercept
* Update Android builds to SDK 30

### Fixed

* sendnotification show appID for name on windows (#1940)
* Fix accidental removal of windows builds during cross-compile
* Removing an item from a container did not update layout
* Update title bar on Windows 10 to match OS theme (#2184)
* Tapped triggered after Drag (#2235)
* Improved documentation and example code for file dialog (#2156)
* Preferences file gets unexpectedly cleared (#2241)
* Extra row dividers rendered on using SetColumnWidth to update a table (#2266)
* Fix resizing fullscreen issue
* Fullscreen changes my display resolution when showing a dialog (#1832)
* Entry validation does not work for empty field (#2179)
* Tab support for focus handling missing on mobile
* ScrollToBottom not always scrolling all the way when items added to container.Scroller
* Fixed scrollbar disappearing after changing content (#2303)
* Calling SetContent a second time with the same content will not show
* Drawing text can panic when Color is nil (#2347)
* Optimisations when drawing transparent rectangle or whitespace strings


## 2.0.3 - 30 April 2021

### Fixed

* Optimisations for TextGrid rendering
* Data binding with widget.List sometimes crash while scrolling (#2125)
* Fix compilation on FreeBSD 13
* DataLists should notify only once when change.
* Keyboard will appear on Android in disabled Entry Widget (#2139)
* Save dialog with filename for Android
* form widget can't draw hinttext of appended item. (#2028)
* Don't create empty shortcuts (#2148)
* Install directory for windows install command contains ".exe"
* Fix compilation for Linux Wayland apps
* Fix tab button layout on mobile (#2117)
* Options popup does not move if a SelectEntry widget moves with popup open
* Speed improvements to Select and SelectEntry drop down
* theme/fonts has an apache LICENSE file but it should have SIL OFL (#2193)
* Fix build requirements for target macOS platforms (#2154)
* ScrollEvent.Position and ScrollEvent.AbsolutePosition is 0,0 (#2199)


## 2.0.2 - 1 April 2021

### Changed

* Text can now be copied from a disable Entry using keyboard shortcuts

### Fixed

* Slider offset position could be incorrect for mobile apps
* Correct error in example code
* When graphics init fails then don't try to continue running (#1593)
* Don't show global settings on mobile in fyne_demo as it's not supported (#2062)
* Empty selection would render small rectangle in Entry
* Do not show validation state for disabled Entry
* dialog.ShowFileSave did not support mobile (#2076)
* Fix issue that storage could not write to files on iOS and Android
* mobile app could crash in some focus calls
* Duplicate symbol error when compiling for Android with NDK 23 (#2064)
* Add internet permission by default for Android apps (#1715)
* Child and Parent support in storage were missing for mobile appps
* Various crashes with Entry and multiline selections (including #1989)
* Slider calls OnChanged for each value between steps (#1748)
* fyne command doesn't remove temporary binary from src (#1910)
* Advanced Color picker on mobile keeps updating values forever after sliding (#2075)
* exec.Command and widget.Button combination not working (#1857)
* After clicking a link on macOS, click everywhere in the app will be linked (#2112)
* Text selection - Shift+Tab bug (#1787)


## 2.0.1 - 4 March 2021

### Changed

* An Entry with `Wrapping=fyne.TextWrapOff` no longer blocks scroll events from a parent

### Fixed

* Dialog.Resize() has no effect if called before Dialog.Show() (#1863)
* SelectTab does not always correctly set the blue underline to the selected tab (#1872)
* Entry Validation Broken when using Data binding (#1890)
* Fix background colour not applying until theme change
* android runtime error with fyne.dialog (#1896)
* Fix scale calculations for Wayland phones (PinePhone)
* Correct initial state of entry validation
* fix entry widget mouse drag selection when scrolled
* List widget panic when refreshing after changing content length (#1864)
* Fix image caching that was too aggressive on resize
* Pointer and cursor misalignment in widget.Entry (#1937)
* SIGSEGV Sometimes When Closing a Program by Clicking a Button (#1604)
* Advanced Color Picker shows Black for custom primary color as RGBA (#1970)
* Canvas.Focus() before window visible causes application to crash (#1893)
* Menu over Content (#1973)
* Error compiling fyne on Apple M1 arm64 (#1739)
* Cells are not getting draw in correct location after column resize. (#1951)
* Possible panic when selecting text in a widget.Entry (#1983)
* Form validation doesn't enable submit button (#1965)
* Creating a window shows it before calling .Show() and .Hide() does not work (#1835)
* Dialogs are not refreshed correctly on .Show() (#1866)
* Failed creating setting storage : no such directory (#2023)
* Erroneous custom filter types not supported error on mobile (#2012)
* High importance button show no hovered state (#1785)
* List widget does not render all visible content after content data gets shorter (#1948)
* Calling Select on List before draw can crash (#1960)
* Dialog not resizing in newly created window (#1692)
* Dialog not returning to requested size (#1382)
* Entry without scrollable content prevents scrolling of outside scroller (#1939)
* fyne_demo crash after selecting custom Theme and table (#2018)
* Table widget crash when scrolling rapidly (#1887)
* Cursor animation sometimes distorts the text (#1778)
* Extended password entry panics when password revealer is clicked (#2036)
* Data binding limited to 1024 simultaneous operations (#1838)
* Custom theme does not refresh when variant changes (#2006)


## 2.0 - 22 January 2021

### Changes that are not backward compatible

These changes may break some apps, please read the 
[upgrading doc](https://developer.fyne.io/api/v2.0/upgrading) for more info
The import path is now `fyne.io/fyne/v2` when you are ready to make the update.

* Coordinate system to float32
  * Size and Position units were changed from int to float32
  * `Text.TextSize` moved to float32 and `fyne.MeasureText` now takes a float32 size parameter
  * Removed `Size.Union` (use `Size.Max` instead)
  * Added fyne.Delta for difference-based X, Y float32 representation
  * DraggedEvent.DraggedX and DraggedY (int, int) to DraggedEvent.Dragged (Delta)
  * ScrollEvent.DeltaX and DeltaY (int, int) moved to ScrollEvent.Scrolled (Delta)

* Theme API update
  * `fyne.Theme` moved to `fyne.LegacyTheme` and can be load to a new theme using `theme.FromLegacy`
  * A new, more flexible, Theme interface has been created that we encourage developers to use

* The second parameter of `theme.NewThemedResource` was removed, it was previously ignored
* The desktop.Cursor definition was renamed desktop.StandardCursor to make way for custom cursors
* Button `Style` and `HideShadow` were removed, use `Importance`

* iOS apps preferences will be lost in this upgrade as we move to more advanced storage
* Dialogs no longer show when created, unless using the ShowXxx convenience methods
* Entry widget now contains scrolling so should no longer be wrapped in a scroll container

* Removed deprecated types including:
  - `dialog.FileIcon` (now `widget.FileIcon`)
  - `widget.Radio` (now `widget.RadioGroup`)
  - `widget.AccordionContainer` (now `widget.Accordion`)
  - `layout.NewFixedGridLayout()` (now `layout.NewGridWrapLayout()`)
  - `widget.ScrollContainer` (now `container.Scroll`)
  - `widget.SplitContainer` (now `container.Spilt`)
  - `widget.Group` (replaced by `widget.Card`)
  - `widget.Box` (now `container.NewH/VBox`, with `Children` field moved to `Objects`)
  - `widget.TabContainer` and `widget.AppTabs` (now `container.AppTabs`)
* Many deprecated fields have been removed, replacements listed in API docs 1.4
  - for specific information you can browse https://developer.fyne.io/api/v1.4/

### Added

* Data binding API to connect data sources to widgets and sync data
  - Add preferences data binding and `Preferences.AddChangeListener`
  - Add bind support to `Check`, `Entry`, `Label`, `List`, `ProgressBar` and `Slider` widgets
* Animation API for handling smooth element transitions
  - Add animations to buttons, tabs and entry cursor
* Storage repository API for connecting custom file sources
  - Add storage functions `Copy`, `Delete` and `Move` for `URI`
  - Add `CanRead`, `CanWrite` and `CanList` to storage APIs
* New Theme API for easier customisation of apps
  - Add ability for custom themes to support light/dark preference
  - Support for custom icons in theme definition
  - New `theme.FromLegacy` helper to use old theme API definitions
* Add fyne.Vector for managing x/y float32 coordinates
* Add MouseButtonTertiary for middle mouse button events on desktop
* Add `canvas.ImageScaleFastest` for faster, less precise, scaling
* Add new `dialog.Form` that will phase out `dialog.Entry`
* Add keyboard control for main menu
* Add `Scroll.OnScrolled` event for seeing changes in scroll container
* Add `TextStyle` and `OnSubmitted` to `Entry` widget
* Add support for `HintText` and showing validation errors in `Form` widget
* Added basic support for tab character in `Entry`, `Label` and `TextGrid`

### Changed

* Coordinate system is now float32 - see breaking changes above
* ScrollEvent and DragEvent moved to Delta from (int, int)
* Change bundled resources to use more efficient string storage
* Left and Right mouse buttons on Desktop are being moved to `MouseButtonPrimary` and `MouseButtonSecondary`
* Many optimisations and widget performance enhancements

* Moving to new `container.New()` and `container.NewWithoutLayout()` constructors (replacing `fyne.NewContainer` and `fyne.NewContainerWithoutLayout`)
* Moving storage APIs `OpenFileFromURI`, `SaveFileToURI` and `ListerForURI` to `Reader`, `Writer` and `List` functions

### Fixed

* Validating a widget in widget.Form before renderer was created could cause a panic
* Added file and folder support for mobile simulation support (#1470)
* Appending options to a disabled widget.RadioGroup shows them as enabled (#1697)
* Toggling toolbar icons does not refresh (#1809)
* Black screen when slide up application on iPhone (#1610)
* Properly align Label in FormItem (#1531)
* Mobile dropdowns are too low (#1771)
* Cursor does not go down to next line with wrapping (#1737)
* Entry: while adding text beyond visible reagion there is no auto-scroll (#912)


## 1.4.3 - 4 January 2021

### Fixed

* Fix crash when showing file open dialog on iPadOS
* Fix possible missing icon on initial show of disabled button
* Capturing a canvas on macOS retina display would not capture full resolution
* Fix the release build flag for mobile
* Fix possible race conditions for canvas capture
* Improvements to `fyne get` command downloader
* Fix tree, so it refreshes visible nodes on Refresh()
* TabContainer Panic when removing selected tab (#1668)
* Incorrect clipping behaviour with nested scroll containers (#1682)
* MacOS Notifications are not shown on subsequent app runs (#1699)
* Fix the behavior when dragging the divider of split container (#1618)


## 1.4.2 - 9 December 2020

### Added

* [fyne-cli] Add support for passing custom build tags (#1538)

### Changed

* Run validation on content change instead of on each Refresh in widget.Entry

### Fixed

* [fyne-cli] Android: allow to specify an inline password for the keystore
* Fixed Card widget MinSize (#1581)
* Fix missing release tag to enable BuildRelease in Settings.BuildType()
* Dialog shadow does not resize after Refresh (#1370)
* Android Duplicate Number Entry (#1256)
* Support older macOS by default - back to 10.11 (#886)
* Complete certification of macOS App Store releases (#1443)
* Fix compilation errors for early stage Wayland testing
* Fix entry.SetValidationError() not working correctly


## 1.4.1 - 20 November 2020

### Changed

* Table columns can now be different sizes using SetColumnWidth
* Avoid unnecessary validation check on Refresh in widget.Form

### Fixed

* Tree could flicker on mouse hover (#1488)
* Content of table cells could overflow when sized correctly
* file:// based URI on Android would fail to list folder (#1495)
* Images in iOS release were not all correct size (#1498)
* iOS compile failed with Go 1.15 (#1497)
* Possible crash when minimising app containing List on Windows
* File chooser dialog ignores drive Z (#1513)
* Entry copy/paste is crashing on android 7.1 (#1511)
* Fyne package creating invalid windows packages (#1521)
* Menu bar initially doesn't respond to mouse input on macOS (#505) 
* iOS: Missing CFBundleIconName and asset catalog (#1504)
* CenterOnScreen causes crash on MacOS when called from goroutine (#1539)
* desktop.MouseHover Button state is not reliable (#1533)
* Initial validation status in widget.Form is not respected
* Fix nil reference in disabled buttons (#1558)


## 1.4 - 1 November 2020

### Added (highlights)

* List (#156), Table (#157) and Tree collection Widgets
* Card, FileItem, Separator widgets
* ColorPicker dialog
* User selection of primary colour
* Container API package to ease using layouts and container widgets
* Add input validation
* ListableURI for working with directories etc
* Added PaddedLayout

* Window.SetCloseIntercept (#467)
* Canvas.InteractiveArea() to indicate where widgets should avoid
* TextFormatter for ProgressBar
* FileDialog.SetLocation() (#821)
* Added dialog.ShowFolderOpen (#941)
* Support to install on iOS and android with 'fyne install'
* Support asset bundling with go:generate
* Add fyne release command for preparing signed apps
* Add keyboard and focus support to Radio and Select widgets 

### Changed

* Theme update - new blue highlight, move buttons to outline
* Android SDK target updated to 29
* Mobile log entries now start "Fyne" instead of "GoLog"
* Don't expand Select to its largest option (#1247)
* Button.HideShadow replaced by Button.Importance = LowImportance

* Deprecate NewContainer in favour of NewContainerWithoutLayout
* Deprecate HBox and VBox in favour of new container APIs
* Move Container.AddObject to Container.Add matching Container.Remove
* Start move from widget.TabContainer to container.AppTabs
* Replace Radio with RadioGroup
* Deprecate WidgetRenderer.BackgroundColor

### Fixed

* Support focus traversal in dialog (#948), (#948)
* Add missing AbsolutePosition in some mouse events (#1274)
* Don't let scrollbar handle become too small
* Ensure tab children are resized before being shown (#1331)
* Don't hang if OpenURL loads browser (#1332)
* Content not filling dialog (#1360)
* Overlays not adjusting on orientation change in mobile (#1334)
* Fix missing key events for some keypad keys (#1325)
* Issue with non-english folder names in Linux favourites (#1248)
* Fix overlays escaping screen interactive bounds (#1358)
* Key events not blocked by overlays (#814)
* Update scroll container content if it is changed (#1341)
* Respect SelectEntry datta changes on refresh (#1462)
* Incorrect SelectEntry dropdown button position (#1361)
* don't allow both single and double tap events to fire (#1381)
* Fix issue where long or tall images could jump on load (#1266, #1432)
* Weird behaviour when resizing or minimizing a ScrollContainer (#1245)
* Fix panic on NewTextGrid().Text()
* Fix issue where scrollbar could jump after mousewheel scroll
* Add missing raster support in software render
* Respect GOOS/GOARCH in fyne command utilities
* BSD support in build tools
* SVG Cache could return the incorrect resource (#1479)

* Many optimisations and widget performance enhancements
* Various fixes to file creation and saving on mobile devices


## 1.3.3 - 10 August 2020

### Added

* Use icons for file dialog favourites (#1186)
* Add ScrollContainer ScrollToBottom and ScrollToTop

### Changed

* Make file filter case sensitive (#1185)

### Fixed

* Allow popups to create dialogs (#1176)
* Use default cursor for dragging scrollbars (#1172)
* Correctly parse SVG files with missing X/Y for rect
* Fix visibility of Entry placeholder when text is set (#1193)
* Fix encoding issue with Windows notifications (#1191)
* Fix issue where content expanding on Windows could freeze (#1189)
* Fix errors on Windows when reloading Fyne settings (#1165)
* Dialogs not updating theme correctly (#1201)
* Update the extended progressbar on refresh (#1219)
* Segfault if font fails (#1200)
* Slider rendering incorrectly when window maximized (#1223)
* Changing form label not refreshed (#1231)
* Files and folders starting "." show no name (#1235)


## 1.3.2 - 11 July 2020

### Added

* Linux packaged apps now include a Makefile to aid install

### Changed

* Fyne package supports specific architectures for Android
* Reset missing textures on refresh
* Custom confirm callbacks now called on implicitly shown dialogs
* SelectEntry can update drop-down list during OnChanged callback
* TextGrid whitespace color now matches theme changes
* Order of Window Resize(), SetFixedSize() and CenterOnScreen() does no matter before Show()
* Containers now refresh their visuals as well as their Children on Refresh()

### Fixed

* Capped StrokeWidth on canvas.Line (#831)
* Canvas lines, rectangles and circles do not resize and refresh correctly
* Black flickering on resize on MacOS and OS X (possibly not on Catalina) (#1122)
* Crash when resizing window under macOS (#1051, #1140)
* Set SetFixedSize to true, the menus are overlapped (#1105)
* Ctrl+v into text input field crashes app. Presumably clipboard is empty (#1123, #1132)
* Slider default value doesn't stay inside range (#1128)
* The position of window is changed when status change from show to hide, then to show (#1116)
* Creating a windows inside onClose handler causes Fyne to panic (#1106)
* Backspace in entry after SetText("") can crash (#1096)
* Empty main menu causes panic (#1073)
* Installing using `fyne install` on Linux now works on distrubutions that don't use `/usr/local`
* Fix recommendations from staticcheck
* Unable to overwrite file when using dialog.ShowFileSave (#1168)


## 1.3 - 5 June 2020

### Added

* File open and save dialogs (#225)
* Add notifications support (#398)
* Add text wrap support (#332)
* Add Accordion widget (#206)
* Add TextGrid widget (#115)
* Add SplitContainer widget (#205)
* Add new URI type and handlers for cross-platform data access
* Desktop apps can now create splash windows
* Add ScaleMode to images, new ImageScalePixels feature for retro graphics
* Allow widgets to influence mouse cursor style (#726)
* Support changing the text on form submit/cancel buttons
* Support reporting CapsLock key events (#552)
* Add OnClosed callback for Dialog
* Add new image test helpers for validating render output
* Support showing different types of soft keyboard on mobile devices (#971, #975)

### Changed

* Upgraded underlying GLFW library to fix various issues (#183, #61)
* Add submenu support and hover effects (#395)
* Default to non-premultiplied alpha (NRGBA) across toolkit
* Rename FixedGridLayout to GridWrapLayout (deprecate old API) (#836)
* Windows redraw and animations continue on window resize and move
* New...PopUp() methods are being replaced by Show...Popup() or New...Popup().Show()
* Apps started on a goroutine will now panic as this is not supported
* On Linux apps now simulate 120DPI instead of 96DPI
* Improved fyne_settings scale picking user interface
* Reorganised fyne_demo to accommodate growing collection of widgets and containers
* Rendering now happens on a different thread to events for more consistent drawing
* Improved text selection on mobile devices

### Fixed (highlights)

* Panic when trying to paste empty clipboard into entry (#743)
* Scale does not match user configuration in Windows 10 (#635)
* Copy/Paste not working on Entry Field in Windows OS (#981)
* Select widgets with many options overflow UI without scrolling (#675)
* android: typing in entry expands only after full refresh (#972)
* iOS app stops re-drawing mid frame after a while (#950)
* Too many successive GUI updates do not properly update the view (904)
* iOS apps would not build using Apple's new certificates
* Preserve aspect ratio in SVG stroke drawing (#976)
* Fixed many race conditions in widget data handling
* Various crashes and render glitches in extended widgets
* Fix security issues reported by gosec (#742)


## 1.2.4 - 13 April 2020

### Added

 * Added Direction field to ScrollContainer and NewHScrollContainer, NewVScrollContainer constructors (#763)
 * Added Scroller.SetMinSize() to enable better defaults for scrolled content
 * Added "fyne vendor" subcommand to help packaging fyne dependencies in projects
 * Added "fyne version" subcommand to help with bug reporting (#656)
 * Clipboard (cut/copy/paste) is now supported on iOS and Android (#414)
 * Preferences.RemoveValue() now allows deletion of a stored user preference

### Changed

 * Report keys based on name not key code - fixes issue with shortcuts with AZERTY (#790)

### Fixed

 * Mobile builds now support go modules (#660)
 * Building for mobile would try to run desktop build first
 * Mobile apps now draw the full safe area on a screen (#799)
 * Preferences were not stored on mobile apps (#779)
 * Window on Windows is not controllable after exiting FullScreen mode (#727)
 * Soft keyboard not working on some Samsung/LG smart phones (#787)
 * Selecting a tab on extended TabContainer doesn't refresh button (#810)
 * Appending tab to empty TabContainer causes divide by zero on mobile (#820)
 * Application crashes on startup (#816)
 * Form does not always update on theme change (#842)


## 1.2.3 - 2 March 2020

### Added

 * Add media and volume icons to default themes (#649)
 * Add Canvas.PixelCoordinateForPosition to find pixel locations if required
 * Add ProgressInfinite dialog

### Changed

 * Warn if -executable or -sourceDir flags are used for package on mobile (#652)
 * Update scale based on device for mobile apps
 * Windows without a title will now be named "Fyne Application"
 * Revert fix to quit mobile apps - this is not allowed in guidelines

### Fixed

 * App.UniqueID() did not return current app ID
 * Fyne package ignored -name flag for ios and android builds (#657)
 * Possible crash when appending tabs to TabContainer
 * FixedSize windows not rescaling when dragged between monitors (#654)
 * Fix issues where older Android devices may not background or rotate (#677)
 * Crash when setting theme before window content set (#688)
 * Correct form extend behaviour (#694)
 * Select drop-down width is wrong if the drop-down is too tall for the window (#706)


## 1.2.2 - 29 January 2020

### Added

* Add SelectedText() function to Entry widget
* New mobile.Device interface exposing ShowVirtualKeyboard() (and Hide...)

### Changed

* Scale calculations are now relative to system scale - the default "1" matches the system
* Update scale on Linux to be "auto" by default (and numbers are relative to 96DPI standard) (#595)
* When auto scaling check the monitor in the middle of the window, not top left
* bundled files now have a standard header to optimise some tools like go report card
* Shortcuts are now handled by the event queue - fixed possible deadlock

### Fixed

* Scroll horizontally when holding shift key (#579)
* Updating text and calling refresh for widget doesn't work (#607)
* Corrected visual behaviour of extended widgets including Entry, Select, Check, Radio and Icon (#615)
* Entries and Selects that are extended would crash on right click.
* PasswordEntry created from Entry with Password = true has no revealer
* Dialog width not always sufficient for title
* Pasting unicode characters could panic (#597)
* Setting theme before application start panics on macOS (#626)
* MenuItem type conflicts with other projects (#632)


## 1.2.1 - 24 December 2019

### Added

* Add TouchDown, TouchUp and TouchCancel API in driver/mobile for device specific events
* Add support for adding and removing tabs from a tab container (#444)

### Fixed

* Issues when settings changes may not be monitored (#576)
* Layout of hidden tab container contents on mobile (#578)
* Mobile apps would not quit when Quit() was called (#580)
* Shadows disappeared when theme changes (#589)
* iOS apps could stop rendering after many refreshes (#584)
* Fyne package could fail on Windows (#586)
* Horizontal only scroll container may not refresh using scroll wheel


## 1.2 - 12 December 2019

### Added

* Mobile support - iOS and Android, including "fyne package" command
* Support for OpenGL ES and embedded linux
* New BaseWidget for building custom widgets
* Support for diagonal gradients
* Global settings are now saved and can be set using the new fyne_settings app
* Support rendering in Go playground using playground.Render() helpers
* "fyne install" command to package and install apps on the local computer
* Add horizontal scrolling to ScrollContainer
* Add preferences API
* Add show/hide password icon when created from NewPasswordEntry
* Add NewGridLayoutWithRows to specify a grid layout with a set number of rows
* Add NewAdaptiveGridLayout which uses a column grid layout when horizontal and rows in vertical


### Changed

* New Logo! Thanks to Storm for his work on this :)
* Applications no longer have a default (Fyne logo) icon
* Input events now execute one at a time to maintain the correct order
* Button and other widget callbacks no longer launch new goroutines
* FYNE_THEME and FYNE_SCALE are now overrides to the global configuration
* The first opened window no longer exits the app when closed (unless none others are open or Window.SetMaster() is called)
* "fyne package" now defaults icon to "Icon.png" so the parameter is optional
* Calling ExtendBaseWidget() sets up the renderer for extended widgets
* Entry widget now has a visible Disabled state, ReadOnly has been deprecated
* Bundled images optimised to save space
* Optimise rendering to reduce refresh on TabContainer and ScrollContainer


### Fixed

* Correct the color of Entry widget cursor if theme changes
* Error where widgets created before main() function could crash (#490)
* App.Run panics if called without a window (#527)
* Support context menu for disabled entry widgets (#488)
* Fix issue where images using fyne.ImageFillOriginal may not show initially (#558)


## 1.1.2 - 12 October 2019

### Added

### Changed

* Default scale value for canvases is now 1.0 instead of Auto (DPI based)

### Fixed

* Correct icon name in linux packages
* Fullscreen before showing a window works again
* Incorrect MinSize of FixedGrid layout in some situations
* Update text size on theme change
* Text handling crashes (#411, #484, #485)
* Layout of image only buttons
* TabItem.Content changes are reflected when refreshing TabContainer (#456)

## 1.1.1 - 17 August 2019

### Added

* Add support for custom Windows manifest files in fyne package

### Changed

* Dismiss non-modal popovers on secondary tap
* Only measure visible objects in layouts and minSize calculations (#343)
* Don't propagate show/hide in the model - allowing children of tabs to remain hidden
* Disable cut/copy for password fields
* Correctly calculate grid layout minsize as width changes
* Select text at end of line when double tapping beyond width

### Fixed

* Scale could be too large on macOS Retina screens
* Window with fixed size changes size when un-minimized on Windows (#300)
* Setting text on a label could crash if it was not yet shown (#381)
* Multiple Entry widgets could have selections simultaneously (#341)
* Hover effect of radio widget too low (#383)
* Missing shadow on Select widget
* Incorrect rendering of subimages within Image object
* Size calculation caches could be skipped causing degraded performance


## 1.1 - 1 July 2019

### Added

* Menubar and PopUpMenu (#41)
* PopUp widgets (regular and modal) and canvas overlay support (#242)
* Add gradient (linear and radial) to canvas
* Add shadow support for overlays, buttons and scrollcontainer
* Text can now be selected (#67)
* Support moving through inputs with Tab / Shift-Tab (#82)
* canvas.Capture() to save the content of a canvas
* Horizontal layout for widget.Radio
* Select widget (#21)
* Add support for disabling widgets (#234)
* Support for changing icon color (#246)
* Button hover effect
* Pointer drag event to main API
* support for desktop mouse move events
* Add a new "hints" build tag that can suggest UI improvements

### Changed

* TabContainer tab location can now be set with SetTabLocation()
* Dialog windows now appear as modal popups within a window
* Don't add a button bar to a form if it has no buttons
* Moved driver/gl package to internal/driver/gl
* Clicking/Tapping in an entry will position the cursor
* A container with no layout will not change the position or size of it's content
* Update the fyne_demo app to reflect the expanding feature set

### Fixed

* Allow scrollbars to be dragged (#133)
* Unicode char input with Option key on macOS (#247)
* Resizng fixed size windows (#248)
* Fixed various bugs in window sizing and padding
* Button icons do not center align if label is empty (#284)


## 1.0.1 - 20 April 2019

### Added

* Support for go modules
* Transparent backgrounds for widgets
* Entry.OnCursorChanged()
* Radio.Append() and Radio.SetSelected() (#229)

### Changed

* Clicking outside a focused element will unfocus it
* Handle key repeat for non-runes (#165)

### Fixed

* Remove duplicate options from a Radio widget (#230)
* Issue where paste shortcut is not called for Ctrl-V keyboard combination
* Cursor position when clearing text in Entry (#214)
* Antialias of lines and circles (fyne-io/examples#14)
* Crash on centering of windows (#220)
* Possible crash when closing secondary windows
* Possible crash when showing dialog
* Initial visibility of scroll bar in ScrollContainer
* Setting window icon when different from app icon.
* Possible panic on app.Quit() (#175)
* Various caches and race condition issues (#194, #217, #209).


## 1.0 - 19 March 2019

The first major release of the Fyne toolkit delivers a stable release of the
main functionality required to build basic GUI applications across multiple
platforms.

### Features

* Canvas API (rect, line, circle, text, image)
* Widget API (box, button, check, entry, form, group, hyperlink, icon, label, progress bar, radio, scroller, tabs and toolbar)
* Light and dark themes
* Pointer, key and shortcut APIs (generic and desktop extension)
* OpenGL driver for Linux, macOS and Windows
* Tools for embedding data and packaging releases
<|MERGE_RESOLUTION|>--- conflicted
+++ resolved
@@ -3,8 +3,6 @@
 This file lists the main changes with each version of the Fyne toolkit.
 More detailed release notes can be found on the [releases page](https://github.com/fyne-io/fyne/releases). 
 
-<<<<<<< HEAD
-=======
 ## 2.4.2 - 22 November 2023
 
 ### Fixed
@@ -25,7 +23,6 @@
 * Pasting text in Entry does not update cursor position display (#4181)
 
 
->>>>>>> 57d9b87d
 ## 2.4.1 - 9 October 2023
 
 ### Fixed
