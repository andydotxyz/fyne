package gl

import (
	"bytes"
	"image"
	_ "image/png" // for the icon
	"os"
	"runtime"
	"strconv"
	"time"

	"fyne.io/fyne"
	"fyne.io/fyne/driver/desktop"
	"fyne.io/fyne/internal/driver"
	"fyne.io/fyne/theme"
	"fyne.io/fyne/widget"
	"github.com/go-gl/gl/v3.2-core/gl"
	"github.com/go-gl/glfw/v3.2/glfw"
)

const (
	scrollSpeed = 10
)

var (
	defaultCursor, entryCursor, hyperlinkCursor *glfw.Cursor
)

func initCursors() {
	defaultCursor = glfw.CreateStandardCursor(glfw.ArrowCursor)
	entryCursor = glfw.CreateStandardCursor(glfw.IBeamCursor)
	hyperlinkCursor = glfw.CreateStandardCursor(glfw.HandCursor)
}

type window struct {
	viewport *glfw.Window
	painted  int // part of the macOS GL fix, updated GLFW should fix this
	canvas   *glCanvas
	title    string
	icon     fyne.Resource
	mainmenu *fyne.MainMenu

	clipboard fyne.Clipboard

	master     bool
	fullScreen bool
	fixedSize  bool
	centered   bool
	padded     bool
	visible    bool

	mousePos     fyne.Position
	mouseDragPos fyne.Position
	mouseButton  desktop.MouseButton
	mouseOver    desktop.Hoverable
	onClosed     func()

	xpos, ypos    int
	width, height int
	ignoreResize  bool
}

func (w *window) Title() string {
	return w.title
}

func (w *window) SetTitle(title string) {
	w.title = title
	runOnMainAsync(func() {
		w.viewport.SetTitle(title)
	})
}

func (w *window) FullScreen() bool {
	return w.fullScreen
}

func (w *window) SetFullScreen(full bool) {
	if full {
		w.fullScreen = true
	}
	if !w.visible {
		return
	}
	runOnMain(func() {
		monitor := w.getMonitorForWindow()
		mode := monitor.GetVideoMode()

		if full {
			w.viewport.SetMonitor(monitor, 0, 0, mode.Width, mode.Height, mode.RefreshRate)
		} else {
			w.viewport.SetMonitor(nil, w.xpos, w.ypos, w.width, w.height, 0)
			w.fullScreen = false
		}
	})
}

func (w *window) CenterOnScreen() {
	w.centered = true
	// if window is currently visible, make it centered
	if w.visible {
		w.centerOnScreen()
	}
}

// centerOnScreen handles the logic for centering a window
func (w *window) centerOnScreen() {
	// exit immediately if window is not supposed to be centered
	if !w.centered {
		return
	}

	runOnMainAsync(func() {
		viewWidth, viewHeight := w.viewport.GetSize()

		// get window dimensions in pixels
		monitor := w.getMonitorForWindow()
		monMode := monitor.GetVideoMode()

		// these come into play when dealing with multiple monitors
		monX, monY := monitor.GetPos()

		// math them to the middle
		newX := (monMode.Width / 2) - (viewWidth / 2) + monX
		newY := (monMode.Height / 2) - (viewHeight / 2) + monY

		// set new window coordinates
		w.viewport.SetPos(newX, newY)
	}) // end of runOnMainAsync(){}
}

// minSizeOnScreen gets the minimum size of a window content in screen pixels
func (w *window) minSizeOnScreen() (int, int) {
	w.canvas.RLock()
	content := w.canvas.content
	w.canvas.RUnlock()

	// get current size of content inside the window
	winContentSize := fyne.NewSize(0, 0)
	if content != nil {
		winContentSize = content.MinSize()
	}

	// add padding, if required
	if w.Padded() {
		pad := theme.Padding() * 2
		winContentSize = fyne.NewSize(winContentSize.Width+pad, winContentSize.Height+pad+w.canvas.menuHeight())
	}

	// calculate how many pixels will be used at this scale
	viewWidth := scaleInt(w.canvas, winContentSize.Width)
	viewHeight := scaleInt(w.canvas, winContentSize.Height)

	return viewWidth, viewHeight
}

func (w *window) RequestFocus() {
	runOnMainAsync(func() {
		err := w.viewport.Focus()
		if err != nil {
			fyne.LogError("Error requesting focus", err)
		}
	})
}

func (w *window) Resize(size fyne.Size) {
	scale := w.canvas.Scale()
	w.width, w.height = int(float32(size.Width)*scale), int(float32(size.Height)*scale)
	runOnMainAsync(func() {
		w.viewport.SetSize(w.width, w.height)
		w.fitContent()
	})
}

func (w *window) FixedSize() bool {
	return w.fixedSize
}

func (w *window) SetFixedSize(fixed bool) {
	w.fixedSize = fixed
	runOnMain(w.fitContent)
}

func (w *window) Padded() bool {
	return w.padded
}

func (w *window) SetPadded(padded bool) {
	w.padded = padded
	if w.canvas.content == nil {
		return
	}

	if padded {
		w.canvas.content.Move(fyne.NewPos(theme.Padding(), theme.Padding()+w.canvas.menuHeight()))
	} else {
		w.canvas.content.Move(fyne.NewPos(0, 0))
	}

	runOnMainAsync(w.fitContent)
}

func (w *window) Icon() fyne.Resource {
	if w.icon == nil {
		return fyne.CurrentApp().Icon()
	}

	return w.icon
}

func (w *window) SetIcon(icon fyne.Resource) {
	w.icon = icon
	if icon == nil {
		appIcon := fyne.CurrentApp().Icon()
		if appIcon != nil {
			w.SetIcon(appIcon)
		}
		return
	}

	pix, _, err := image.Decode(bytes.NewReader(icon.Content()))
	if err != nil {
		fyne.LogError("Failed to decode image for window icon", err)
		return
	}

	w.viewport.SetIcon([]image.Image{pix})
}

func (w *window) MainMenu() *fyne.MainMenu {
	return w.mainmenu
}

func (w *window) SetMainMenu(menu *fyne.MainMenu) {
	w.mainmenu = menu
}

func (w *window) fitContent() {
	w.canvas.RLock()
	content := w.canvas.content
	w.canvas.RUnlock()
	if content == nil {
		return
	}

	minWidth, minHeight := w.minSizeOnScreen()
	if w.width < minWidth || w.height < minHeight {
		if w.width < minWidth {
			w.width = minWidth
		}
		if w.height < minHeight {
			w.height = minHeight
		}
		w.viewport.SetSize(w.width, w.height)
	}
	if w.fixedSize {
		w.viewport.SetSizeLimits(w.width, w.height, w.width, w.height)
	} else {
		w.viewport.SetSizeLimits(minWidth, minHeight, glfw.DontCare, glfw.DontCare)
	}
}

func (w *window) SetOnClosed(closed func()) {
	w.onClosed = closed
}

func scaleForDpi(xdpi int) float32 {
	switch {
	case xdpi > 1000:
		// assume that this is a mistake and bail
		return float32(1.0)
	case xdpi > 192:
		return float32(1.5)
	case xdpi > 144:
		return float32(1.35)
	case xdpi > 120:
		return float32(1.2)
	default:
		return float32(1.0)
	}
}

func (w *window) getMonitorForWindow() *glfw.Monitor {
	for _, monitor := range glfw.GetMonitors() {
		x, y := monitor.GetPos()

		if x > w.xpos || y > w.ypos {
			continue
		}
		if x+monitor.GetVideoMode().Width <= w.xpos || y+monitor.GetVideoMode().Height <= w.ypos {
			continue
		}

		return monitor
	}

	// try built-in function to detect monitor if above logic didn't succeed
	// if it doesn't work then return primary monitor as default
	monitor := w.viewport.GetMonitor()
	if monitor == nil {
		monitor = glfw.GetPrimaryMonitor()
	}
	return monitor
}

func (w *window) detectScale() float32 {
	env := os.Getenv("FYNE_SCALE")
	if env != "" {
		scale, err := strconv.ParseFloat(env, 32)
		if err != nil {
			fyne.LogError("Error reading scale", err)
		} else if scale != 0 {
			return float32(scale)
		}
	}

	monitor := w.getMonitorForWindow()
	widthMm, _ := monitor.GetPhysicalSize()
	widthPx := monitor.GetVideoMode().Width

	dpi := float32(widthPx) / (float32(widthMm) / 25.4)
	return scaleForDpi(int(dpi))
}

func (w *window) Show() {
	runOnMainAsync(func() {
		w.visible = true
		w.viewport.Show()

		if w.fullScreen {
			w.SetFullScreen(true)
		} else if w.centered {
			w.centerOnScreen()
		}

		// show top canvas element
		if w.canvas.content != nil {
			w.canvas.content.Show()
		}
	})
}

func (w *window) Hide() {
	runOnMainAsync(func() {
		w.viewport.Hide()
		w.visible = false

		// hide top canvas element
		if w.canvas.Content() != nil {
			w.canvas.Content().Hide()
		}
	})
}

func (w *window) Close() {
	w.closed(w.viewport)
}

func (w *window) ShowAndRun() {
	w.Show()
	fyne.CurrentApp().Driver().Run()
}

//Clipboard returns the system clipboard
func (w *window) Clipboard() fyne.Clipboard {
	if w.clipboard == nil {
		w.clipboard = &clipboard{window: w.viewport}
	}
	return w.clipboard
}

func (w *window) Content() fyne.CanvasObject {
	return w.canvas.content
}

func (w *window) resize(size fyne.Size) {
	if !w.fullScreen {
		w.width = scaleInt(w.canvas, size.Width)
		w.height = scaleInt(w.canvas, size.Height)
	}

	innerSize := size
	if w.Padded() {
		pad := theme.Padding() * 2
		innerSize = fyne.NewSize(size.Width-pad, size.Height-pad-w.canvas.menuHeight())
	}

	w.canvas.content.Resize(innerSize)
	if w.canvas.overlay != nil {
		w.canvas.overlay.Resize(size)
	}
	if w.canvas.menu != nil {
		w.canvas.menu.Resize(fyne.NewSize(size.Width, w.canvas.menu.MinSize().Height))
	}
	w.canvas.Refresh(w.canvas.content)
}

func (w *window) SetContent(content fyne.CanvasObject) {
	// hide old canvas element
	if w.visible && w.canvas.Content() != nil {
		w.canvas.Content().Hide()
	}

	w.canvas.SetContent(content)
	min := content.MinSize()
	// show top canvas element
	if w.visible && w.canvas.Content() != nil {
		w.canvas.Content().Show()
	}

	if w.Padded() {
		pad := theme.Padding() * 2
		min = fyne.NewSize(min.Width+pad, min.Height+pad+w.canvas.menuHeight())
	}
	runOnMain(func() {
		w.fitContent()
		w.resize(min)
	})
}

func (w *window) Canvas() fyne.Canvas {
	return w.canvas
}

func (w *window) closed(viewport *glfw.Window) {
	viewport.SetShouldClose(true)

	driver.WalkObjectTree(w.canvas.content, fyne.NewPos(0, 0), nil, func(obj fyne.CanvasObject, _ fyne.Position, _ bool) {
		switch co := obj.(type) {
		case fyne.Widget:
			widget.DestroyRenderer(co)
		}
	})

	// trigger callbacks
	if w.onClosed != nil {
		w.onClosed()
	}
}

func (w *window) moved(viewport *glfw.Window, x, y int) {
	// save coordinates
	w.xpos, w.ypos = x, y
	scale := w.canvas.scale
	newScale := w.detectScale()

	if scale == newScale {
		return
	}

	contentSize := w.canvas.content.Size()
	w.canvas.SetScale(newScale)

	// this can trigger resize events that we need to ignore
	w.ignoreResize = true
	w.fitContent()
	w.canvas.content.Resize(contentSize)
	w.canvas.setDirty(true)

	if w.Padded() {
		pad := theme.Padding() * 2
		contentSize = fyne.NewSize(contentSize.Width+pad, contentSize.Height+pad+w.canvas.menuHeight())
	}

	newWidth, newHeight := scaleInt(w.canvas, contentSize.Width),
		scaleInt(w.canvas, contentSize.Height)
	w.viewport.SetSize(newWidth, newHeight)

	go func() {
		// attempt the resizing until it works... (Gnome and others don't support resize whist moving)
		for ww, wh := viewport.GetSize(); ww != newWidth || wh != newHeight; {
			time.Sleep(time.Second / 10)
			runOnMain(func() {
				w.viewport.SetSize(newWidth, newHeight)
				ww, wh = viewport.GetSize()
			})
		}
		w.ignoreResize = false
	}()
}

func (w *window) resized(viewport *glfw.Window, width, height int) {
	if w.ignoreResize {
		return
	}
	w.resize(fyne.NewSize(unscaleInt(w.canvas, width), unscaleInt(w.canvas, height)))
}

func (w *window) frameSized(viewport *glfw.Window, width, height int) {
	winWidth, _ := w.viewport.GetSize()
	w.canvas.texScale = float32(width) / float32(winWidth) // This will be > 1.0 on a HiDPI screen
	gl.Viewport(0, 0, int32(width), int32(height))
}

func (w *window) refresh(viewport *glfw.Window) {
	updateWinSize(w)
	w.canvas.setDirty(true)
}

func (w *window) findObjectAtPositionMatching(canvas *glCanvas, mouse fyne.Position,
	matches func(object fyne.CanvasObject) bool) (fyne.CanvasObject, int, int) {
	var found fyne.CanvasObject
	foundX, foundY := 0, 0

<<<<<<< HEAD
	content := canvas.content
	if canvas.overlay != nil {
		content = canvas.overlay
	}
	driver.WalkObjectTree(content, fyne.NewPos(0, 0), func(walked fyne.CanvasObject, pos fyne.Position) bool {
=======
	findFunc := func(walked fyne.CanvasObject, pos fyne.Position) {
>>>>>>> 8d110288
		if !walked.Visible() {
			return false
		}

		if mouse.X < pos.X || mouse.Y < pos.Y {
			return false
		}

		x2 := pos.X + walked.Size().Width
		y2 := pos.Y + walked.Size().Height
		if mouse.X >= x2 || mouse.Y >= y2 {
			return false
		}

		if matches(walked) {
			found = walked
			foundX, foundY = mouse.X-pos.X, mouse.Y-pos.Y
			return false
		}
<<<<<<< HEAD
		return false
	}, nil)
=======
	}

	if canvas.overlay != nil {
		canvas.walkObjects(canvas.overlay, fyne.NewPos(0, 0), false, findFunc)
	} else {
		if canvas.menu != nil {
			canvas.walkObjects(canvas.menu, fyne.NewPos(0, 0), false, findFunc)
		}
		if found == nil {
			canvas.walkObjects(canvas.content, fyne.NewPos(0, 0), false, findFunc)
		}
	}
>>>>>>> 8d110288

	return found, foundX, foundY
}

func (w *window) mouseMoved(viewport *glfw.Window, xpos float64, ypos float64) {
	w.mousePos = fyne.NewPos(unscaleInt(w.canvas, int(xpos)), unscaleInt(w.canvas, int(ypos)))

	cursor := defaultCursor
	drag, x, y := w.findObjectAtPositionMatching(w.canvas, w.mousePos, func(object fyne.CanvasObject) bool {
		if wid, ok := object.(*widget.Entry); ok {
			if !wid.ReadOnly {
				cursor = entryCursor
			}
		} else if _, ok := object.(*widget.Hyperlink); ok {
			cursor = hyperlinkCursor
		}

		_, drag := object.(fyne.Draggable)
		_, hover := object.(desktop.Hoverable)
		return drag || hover
	})

	runOnMainAsync(func() {
		viewport.SetCursor(cursor)
	})

	if drag != nil {
		ev := new(desktop.MouseEvent)
		ev.Position = fyne.NewPos(x, y)
		ev.Button = w.mouseButton

		if obj, ok := drag.(desktop.Hoverable); ok {
			if obj == w.mouseOver {
				obj.MouseMoved(ev)
			} else {
				if w.mouseOver != nil {
					w.mouseOver.MouseOut()
				} else if obj != nil {
					obj.MouseIn(ev)
				}
				w.mouseOver = obj
			}
		}

		if w.mouseButton > 0 {
			if obj, ok := drag.(fyne.Draggable); ok {
				ev := new(fyne.DragEvent)
				ev.Position = fyne.NewPos(x, y)
				ev.DraggedX = x - w.mouseDragPos.X
				ev.DraggedY = y - w.mouseDragPos.Y
				obj.Dragged(ev)

				w.mouseDragPos = ev.Position
			}
		}
	} else if w.mouseOver != nil {
		w.mouseOver.MouseOut()
		w.mouseOver = nil
	}
}

func (w *window) mouseClicked(viewport *glfw.Window, button glfw.MouseButton, action glfw.Action, mod glfw.ModifierKey) {
	co, x, y := w.findObjectAtPositionMatching(w.canvas, w.mousePos, func(object fyne.CanvasObject) bool {
		if _, ok := object.(fyne.Tappable); ok {
			return true
		} else if _, ok := object.(fyne.Focusable); ok {
			return true
		} else if _, ok := object.(fyne.Draggable); ok {
			return true
		} else if _, ok := object.(desktop.Mouseable); ok {
			return true
		} else if _, ok := object.(desktop.Hoverable); ok {
			return true
		}

		return false
	})
	ev := new(fyne.PointEvent)
	ev.Position = fyne.NewPos(x, y)

	if wid, ok := co.(desktop.Mouseable); ok {
		mev := new(desktop.MouseEvent)
		mev.Position = ev.Position
		mev.Button = convertMouseButton(button)
		if action == glfw.Press {
			go wid.MouseDown(mev)
		} else if action == glfw.Release {
			go wid.MouseUp(mev)
		}
	}

	needsfocus := true
	wid := w.canvas.Focused()
	if wid != nil {
		needsfocus = false
		if wid.(fyne.CanvasObject) != co {
			w.canvas.Unfocus()
			needsfocus = true
		}
	}

	if action == glfw.Press {
		w.mouseButton = convertMouseButton(button)
	} else if action == glfw.Release {
		w.mouseButton = 0
	}

	switch wid := co.(type) {
	case fyne.Tappable:
		if action == glfw.Release {
			switch button {
			case glfw.MouseButtonRight:
				go wid.TappedSecondary(ev)
			default:
				go wid.Tapped(ev)
			}
		}
	case fyne.Draggable:
		if action == glfw.Press {
			w.mouseDragPos = ev.Position
		}
	case fyne.Focusable:
		if needsfocus == true {
			w.canvas.Focus(wid)
		}
	}
}

func (w *window) mouseScrolled(viewport *glfw.Window, xoff float64, yoff float64) {
	co, _, _ := w.findObjectAtPositionMatching(w.canvas, w.mousePos, func(object fyne.CanvasObject) bool {
		_, ok := object.(fyne.Scrollable)
		return ok
	})

	switch wid := co.(type) {
	case fyne.Scrollable:
		ev := &fyne.ScrollEvent{}
		ev.DeltaX = int(xoff * scrollSpeed)
		ev.DeltaY = int(yoff * scrollSpeed)
		wid.Scrolled(ev)
	}
}

func convertMouseButton(button glfw.MouseButton) desktop.MouseButton {
	switch button {
	case glfw.MouseButton1:
		return desktop.LeftMouseButton
	case glfw.MouseButton2:
		return desktop.RightMouseButton
	default:
		return 0
	}
}

func keyToName(key glfw.Key) fyne.KeyName {
	switch key {
	// non-printable
	case glfw.KeyEscape:
		return fyne.KeyEscape
	case glfw.KeyEnter:
		return fyne.KeyReturn
	case glfw.KeyTab:
		return fyne.KeyTab
	case glfw.KeyBackspace:
		return fyne.KeyBackspace
	case glfw.KeyInsert:
		return fyne.KeyInsert
	case glfw.KeyDelete:
		return fyne.KeyDelete
	case glfw.KeyRight:
		return fyne.KeyRight
	case glfw.KeyLeft:
		return fyne.KeyLeft
	case glfw.KeyDown:
		return fyne.KeyDown
	case glfw.KeyUp:
		return fyne.KeyUp
	case glfw.KeyPageUp:
		return fyne.KeyPageUp
	case glfw.KeyPageDown:
		return fyne.KeyPageDown
	case glfw.KeyHome:
		return fyne.KeyHome
	case glfw.KeyEnd:
		return fyne.KeyEnd

	case glfw.KeyF1:
		return fyne.KeyF1
	case glfw.KeyF2:
		return fyne.KeyF2
	case glfw.KeyF3:
		return fyne.KeyF3
	case glfw.KeyF4:
		return fyne.KeyF4
	case glfw.KeyF5:
		return fyne.KeyF5
	case glfw.KeyF6:
		return fyne.KeyF6
	case glfw.KeyF7:
		return fyne.KeyF7
	case glfw.KeyF8:
		return fyne.KeyF8
	case glfw.KeyF9:
		return fyne.KeyF9
	case glfw.KeyF10:
		return fyne.KeyF10
	case glfw.KeyF11:
		return fyne.KeyF11
	case glfw.KeyF12:
		return fyne.KeyF12

	case glfw.KeyKPEnter:
		return fyne.KeyEnter

	// printable
	case glfw.KeyA:
		return fyne.KeyA
	case glfw.KeyB:
		return fyne.KeyB
	case glfw.KeyC:
		return fyne.KeyC
	case glfw.KeyD:
		return fyne.KeyD
	case glfw.KeyE:
		return fyne.KeyE
	case glfw.KeyF:
		return fyne.KeyF
	case glfw.KeyG:
		return fyne.KeyG
	case glfw.KeyH:
		return fyne.KeyH
	case glfw.KeyI:
		return fyne.KeyI
	case glfw.KeyJ:
		return fyne.KeyJ
	case glfw.KeyK:
		return fyne.KeyK
	case glfw.KeyL:
		return fyne.KeyL
	case glfw.KeyM:
		return fyne.KeyM
	case glfw.KeyN:
		return fyne.KeyN
	case glfw.KeyO:
		return fyne.KeyO
	case glfw.KeyP:
		return fyne.KeyP
	case glfw.KeyQ:
		return fyne.KeyQ
	case glfw.KeyR:
		return fyne.KeyR
	case glfw.KeyS:
		return fyne.KeyS
	case glfw.KeyT:
		return fyne.KeyT
	case glfw.KeyU:
		return fyne.KeyU
	case glfw.KeyV:
		return fyne.KeyV
	case glfw.KeyW:
		return fyne.KeyW
	case glfw.KeyX:
		return fyne.KeyX
	case glfw.KeyY:
		return fyne.KeyY
	case glfw.KeyZ:
		return fyne.KeyZ
	case glfw.Key0:
		return fyne.Key0
	case glfw.Key1:
		return fyne.Key1
	case glfw.Key2:
		return fyne.Key2
	case glfw.Key3:
		return fyne.Key3
	case glfw.Key4:
		return fyne.Key4
	case glfw.Key5:
		return fyne.Key5
	case glfw.Key6:
		return fyne.Key6
	case glfw.Key7:
		return fyne.Key7
	case glfw.Key8:
		return fyne.Key8
	case glfw.Key9:
		return fyne.Key9

	// desktop
	case glfw.KeyLeftShift:
		return desktop.KeyShiftLeft
	case glfw.KeyRightShift:
		return desktop.KeyShiftRight
	case glfw.KeyLeftControl:
		return desktop.KeyControlLeft
	case glfw.KeyRightControl:
		return desktop.KeyControlRight
	case glfw.KeyLeftAlt:
		return desktop.KeyAltLeft
	case glfw.KeyRightAlt:
		return desktop.KeyAltRight
	case glfw.KeyLeftSuper:
		return desktop.KeySuperLeft
	case glfw.KeyRightSuper:
		return desktop.KeySuperRight
	case glfw.KeyMenu:
		return desktop.KeyMenu
	}
	return ""
}

func (w *window) keyPressed(viewport *glfw.Window, key glfw.Key, scancode int, action glfw.Action, mods glfw.ModifierKey) {
	keyName := keyToName(key)
	if keyName == "" {
		return
	}
	keyEvent := &fyne.KeyEvent{Name: keyName}

	if action == glfw.Press {
		if w.canvas.Focused() != nil {
			if focused, ok := w.canvas.Focused().(desktop.Keyable); ok {
				go focused.KeyDown(keyEvent)
			}
		} else if w.canvas.onKeyDown != nil {
			go w.canvas.onKeyDown(keyEvent)
		}
	} else if action == glfw.Release { // ignore key up in core events
		if w.canvas.Focused() != nil {
			if focused, ok := w.canvas.Focused().(desktop.Keyable); ok {
				go focused.KeyUp(keyEvent)
			}
		} else if w.canvas.onKeyUp != nil {
			go w.canvas.onKeyUp(keyEvent)
		}
		return
	} // key repeat will fall through to TypedKey and TypedShortcut

	keyDesktopModifier := desktopModifier(mods)
	var shortcut fyne.Shortcut
	ctrlMod := desktop.ControlModifier
	if runtime.GOOS == "darwin" {
		ctrlMod = desktop.SuperModifier
	}
	if keyDesktopModifier == ctrlMod {
		switch keyName {
		case fyne.KeyV:
			// detect paste shortcut
			shortcut = &fyne.ShortcutPaste{
				Clipboard: w.Clipboard(),
			}
		case fyne.KeyC:
			// detect copy shortcut
			shortcut = &fyne.ShortcutCopy{
				Clipboard: w.Clipboard(),
			}
		case fyne.KeyX:
			// detect cut shortcut
			shortcut = &fyne.ShortcutCut{
				Clipboard: w.Clipboard(),
			}
		}
	}
	if shortcut == nil && keyDesktopModifier != 0 {
		shortcut = &desktop.CustomShortcut{
			KeyName:  keyName,
			Modifier: keyDesktopModifier,
		}
	}

	if shortcutable, ok := w.canvas.Focused().(fyne.Shortcutable); ok {
		if shortcutable.TypedShortcut(shortcut) {
			return
		}
	} else if w.canvas.shortcut.TypedShortcut(shortcut) {
		return
	}

	// No shortcut detected, pass down to TypedKey
	if w.canvas.Focused() != nil {
		go w.canvas.Focused().TypedKey(keyEvent)
	} else if w.canvas.onTypedKey != nil {
		go w.canvas.onTypedKey(keyEvent)
	}
}

func desktopModifier(mods glfw.ModifierKey) desktop.Modifier {
	var m desktop.Modifier
	if (mods & glfw.ModShift) != 0 {
		m |= desktop.ShiftModifier
	}
	if (mods & glfw.ModControl) != 0 {
		m |= desktop.ControlModifier
	}
	if (mods & glfw.ModAlt) != 0 {
		m |= desktop.AltModifier
	}
	if (mods & glfw.ModSuper) != 0 {
		m |= desktop.SuperModifier
	}
	return m
}

// charModInput defines the character with modifiers callback which is called when a
// Unicode character is input regardless of what modifier keys are used.
//
// The character with modifiers callback is intended for implementing custom
// Unicode character input. Characters do not map 1:1 to physical keys,
// as a key may produce zero, one or more characters.
func (w *window) charModInput(viewport *glfw.Window, char rune, mods glfw.ModifierKey) {
	if w.canvas.Focused() == nil && w.canvas.onTypedRune == nil {
		return
	}

	if w.canvas.Focused() != nil {
		w.canvas.Focused().TypedRune(char)
	} else if w.canvas.onTypedRune != nil {
		w.canvas.onTypedRune(char)
	}
}

func (d *gLDriver) CreateWindow(title string) fyne.Window {
	var ret *window
	runOnMain(func() {
		master := len(d.windows) == 0
		if master {
			err := glfw.Init()
			if err != nil {
				fyne.LogError("failed to initialise GLFW", err)
				return
			}

			initCursors()
		}

		// make the window hidden, we will set it up and then show it later
		glfw.WindowHint(glfw.Visible, 0)

		glfw.WindowHint(glfw.ContextVersionMajor, 2)
		glfw.WindowHint(glfw.ContextVersionMinor, 0)

		win, err := glfw.CreateWindow(10, 10, title, nil, nil)
		if err != nil {
			fyne.LogError("window creation error", err)
			return
		}
		win.MakeContextCurrent()

		if master {
			err := gl.Init()
			if err != nil {
				fyne.LogError("failed to initialise OpenGL", err)
				return
			}

			gl.Disable(gl.DEPTH_TEST)
		}
		ret = &window{viewport: win, title: title}
		ret.canvas = newCanvas(ret)
		ret.master = master
		ret.padded = true
		ret.canvas.SetScale(ret.detectScale())
		ret.canvas.texScale = 1.0
		ret.SetIcon(ret.icon) // if this is nil we will get the app icon
		d.windows = append(d.windows, ret)

		win.SetCloseCallback(ret.closed)
		win.SetPosCallback(ret.moved)
		win.SetSizeCallback(ret.resized)
		win.SetFramebufferSizeCallback(ret.frameSized)
		win.SetRefreshCallback(ret.refresh)
		win.SetCursorPosCallback(ret.mouseMoved)
		win.SetMouseButtonCallback(ret.mouseClicked)
		win.SetScrollCallback(ret.mouseScrolled)
		win.SetKeyCallback(ret.keyPressed)
		win.SetCharModsCallback(ret.charModInput)
		glfw.DetachCurrentContext()
	})
	return ret
}

func (d *gLDriver) AllWindows() []fyne.Window {
	return d.windows
}<|MERGE_RESOLUTION|>--- conflicted
+++ resolved
@@ -502,15 +502,7 @@
 	var found fyne.CanvasObject
 	foundX, foundY := 0, 0
 
-<<<<<<< HEAD
-	content := canvas.content
-	if canvas.overlay != nil {
-		content = canvas.overlay
-	}
-	driver.WalkObjectTree(content, fyne.NewPos(0, 0), func(walked fyne.CanvasObject, pos fyne.Position) bool {
-=======
-	findFunc := func(walked fyne.CanvasObject, pos fyne.Position) {
->>>>>>> 8d110288
+	findFunc := func(walked fyne.CanvasObject, pos fyne.Position) bool {
 		if !walked.Visible() {
 			return false
 		}
@@ -528,25 +520,20 @@
 		if matches(walked) {
 			found = walked
 			foundX, foundY = mouse.X-pos.X, mouse.Y-pos.Y
-			return false
-		}
-<<<<<<< HEAD
+		}
 		return false
-	}, nil)
-=======
 	}
 
 	if canvas.overlay != nil {
-		canvas.walkObjects(canvas.overlay, fyne.NewPos(0, 0), false, findFunc)
+		driver.WalkObjectTree(canvas.overlay, fyne.NewPos(0, 0), findFunc, nil)
 	} else {
 		if canvas.menu != nil {
-			canvas.walkObjects(canvas.menu, fyne.NewPos(0, 0), false, findFunc)
+			driver.WalkObjectTree(canvas.menu, fyne.NewPos(0, 0), findFunc, nil)
 		}
 		if found == nil {
-			canvas.walkObjects(canvas.content, fyne.NewPos(0, 0), false, findFunc)
-		}
-	}
->>>>>>> 8d110288
+			driver.WalkObjectTree(canvas.content, fyne.NewPos(0, 0), findFunc, nil)
+		}
+	}
 
 	return found, foundX, foundY
 }
