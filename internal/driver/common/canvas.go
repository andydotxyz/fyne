--- conflicted
+++ resolved
@@ -45,14 +45,8 @@
 	// disappear or blink from the view at any frames. As of this reason,
 	// the refreshQueue is an unbounded queue which is bale to cache
 	// arbitrary number of fyne.CanvasObject for the rendering.
-<<<<<<< HEAD
 	refreshQueue *async.CanvasObjectQueue
-	dirty        uint64 // atomic
-=======
-	refreshQueue *async.UnboundedCanvasObjectChan
-	refreshCount uint32 // atomic
 	dirty        uint32 // atomic
->>>>>>> d53450b4
 
 	mWindowHeadTree, contentTree, menuTree *renderCacheTree
 }
@@ -199,32 +193,8 @@
 }
 
 // FreeDirtyTextures frees dirty textures and returns the number of freed textures.
-<<<<<<< HEAD
 func (c *Canvas) FreeDirtyTextures() (freed uint64) {
 	freeObject := func(object fyne.CanvasObject) {
-=======
-func (c *Canvas) FreeDirtyTextures() uint64 {
-	freed := uint64(0)
-
-	// Within a frame, refresh tasks are requested from the Refresh method,
-	// and we desire to process all requested operations as much as possible
-	// in a frame. Use a counter to guarantee that all desired tasks are
-	// processed. See https://github.com/fyne-io/fyne/issues/2548.
-	for atomic.LoadUint32(&c.refreshCount) > 0 {
-		var object fyne.CanvasObject
-		select {
-		case object = <-c.refreshQueue.Out():
-		default:
-			// If refreshCount is positive but we cannot receive any object
-			// from the refreshQueue, this means that the refresh task is
-			// not yet ready to receive, continue until we can receive it.
-			// Furthermore, we use Gosched to avoid CPU spin.
-			runtime.Gosched()
-			continue
-		}
-		atomic.AddUint32(&c.refreshCount, ^uint32(0))
-		freed++
->>>>>>> d53450b4
 		freeWalked := func(obj fyne.CanvasObject, _ fyne.Position, _ fyne.Position, _ fyne.Size) bool {
 			if c.painter != nil {
 				c.painter.Free(obj)
@@ -318,14 +288,8 @@
 
 // Refresh refreshes a canvas object.
 func (c *Canvas) Refresh(obj fyne.CanvasObject) {
-<<<<<<< HEAD
 	c.refreshQueue.In(obj)
 	c.SetDirty()
-=======
-	atomic.AddUint32(&c.refreshCount, 1)
-	c.refreshQueue.In() <- obj // never block
-	c.SetDirty(true)
->>>>>>> d53450b4
 }
 
 // RemoveShortcut removes a shortcut from the canvas.
@@ -351,12 +315,12 @@
 // CheckDirtyAndClear returns true if the canvas is dirty and
 // clears the dirty state atomically.
 func (c *Canvas) CheckDirtyAndClear() bool {
-	return atomic.SwapUint64(&c.dirty, 0) != 0
+	return atomic.SwapUint32(&c.dirty, 0) != 0
 }
 
 // SetDirty sets canvas dirty flag atomically.
 func (c *Canvas) SetDirty() {
-	atomic.AddUint64(&c.dirty, 1)
+	atomic.AddUint32(&c.dirty, 1)
 }
 
 // SetMenuTreeAndFocusMgr sets menu tree and focus manager.
