package gomobile

import (
	"runtime"
	"strconv"
	"time"

	"github.com/fyne-io/mobile/app"
	"github.com/fyne-io/mobile/event/key"
	"github.com/fyne-io/mobile/event/lifecycle"
	"github.com/fyne-io/mobile/event/paint"
	"github.com/fyne-io/mobile/event/size"
	"github.com/fyne-io/mobile/event/touch"
	"github.com/fyne-io/mobile/gl"

	"fyne.io/fyne/v2"
	"fyne.io/fyne/v2/canvas"
	"fyne.io/fyne/v2/internal"
	"fyne.io/fyne/v2/internal/animation"
	intapp "fyne.io/fyne/v2/internal/app"
	"fyne.io/fyne/v2/internal/cache"
	"fyne.io/fyne/v2/internal/driver"
	"fyne.io/fyne/v2/internal/driver/common"
	"fyne.io/fyne/v2/internal/painter"
	pgl "fyne.io/fyne/v2/internal/painter/gl"
	"fyne.io/fyne/v2/theme"
)

const (
	tapMoveThreshold  = 4.0                    // how far can we move before it is a drag
	tapSecondaryDelay = 300 * time.Millisecond // how long before secondary tap
)

// Configuration is the system information about the current device
type Configuration struct {
	SystemTheme fyne.ThemeVariant
}

// ConfiguredDriver is a simple type that allows packages to hook into configuration changes of this driver.
type ConfiguredDriver interface {
	SetOnConfigurationChanged(func(*Configuration))
}

type mobileDriver struct {
	app   app.App
	glctx gl.Context

	windows     []fyne.Window
	device      *device
	animation   *animation.Runner
	currentSize size.Event

	theme           fyne.ThemeVariant
	onConfigChanged func(*Configuration)
	painting        bool
}

// Declare conformity with Driver
var _ fyne.Driver = (*mobileDriver)(nil)
var _ ConfiguredDriver = (*mobileDriver)(nil)

func init() {
	runtime.LockOSThread()
}

func (d *mobileDriver) CreateWindow(title string) fyne.Window {
	c := NewCanvas().(*mobileCanvas) // silence lint
	ret := &window{title: title, canvas: c, isChild: len(d.windows) > 0}
	ret.InitEventQueue()
	go ret.RunEventQueue()
	c.setContent(&canvas.Rectangle{FillColor: theme.BackgroundColor()})
	c.SetPainter(pgl.NewPainter(c, ret))
	d.windows = append(d.windows, ret)
	return ret
}

func (d *mobileDriver) AllWindows() []fyne.Window {
	return d.windows
}

// currentWindow returns the most recently opened window - we can only show one at a time.
func (d *mobileDriver) currentWindow() *window {
	if len(d.windows) == 0 {
		return nil
	}

	var last *window
	for i := len(d.windows) - 1; i >= 0; i-- {
		last = d.windows[i].(*window)
		if last.visible {
			return last
		}
	}

	return last
}

func (d *mobileDriver) RenderedTextSize(text string, size float32, style fyne.TextStyle) fyne.Size {
	return painter.RenderedTextSize(text, size, style)
}

func (d *mobileDriver) CanvasForObject(obj fyne.CanvasObject) fyne.Canvas {
	if len(d.windows) == 0 {
		return nil
	}

	// TODO figure out how we handle multiple windows...
	return d.currentWindow().Canvas()
}

func (d *mobileDriver) AbsolutePositionForObject(co fyne.CanvasObject) fyne.Position {
	c := d.CanvasForObject(co)
	if c == nil {
		return fyne.NewPos(0, 0)
	}

	mc := c.(*mobileCanvas)
	pos := driver.AbsolutePositionForObject(co, mc.ObjectTrees())
	inset, _ := c.InteractiveArea()

	if mc.windowHead != nil {
		if len(mc.windowHead.(*fyne.Container).Objects) > 1 {
			topHeight := mc.windowHead.MinSize().Height
			pos = pos.Subtract(fyne.NewSize(0, topHeight))
		}
	}
	return pos.Subtract(inset)
}

func (d *mobileDriver) Quit() {
	// Android and iOS guidelines say this should not be allowed!
}

func (d *mobileDriver) Run() {
	app.Main(func(a app.App) {
		d.app = a
		settingsChange := make(chan fyne.Settings)
		fyne.CurrentApp().Settings().AddChangeListener(settingsChange)
		draw := time.NewTicker(time.Second / 60)

		for {
			select {
			case <-draw.C:
				d.sendPaintEvent()
			case set := <-settingsChange:
				painter.ClearFontCache()
				cache.ResetSvg()
				intapp.ApplySettingsWithCallback(set, fyne.CurrentApp(), func(w fyne.Window) {
					c, ok := w.Canvas().(*mobileCanvas)
					if !ok {
						return
					}
					c.applyThemeOutOfTreeObjects()
				})
			case e := <-a.Events():
				current := d.currentWindow()
				if current == nil {
					continue
				}
				c := current.Canvas().(*mobileCanvas)

				switch e := a.Filter(e).(type) {
				case lifecycle.Event:
					d.handleLifecycle(e, current)
				case size.Event:
					if e.WidthPx <= 0 {
						continue
					}
					d.currentSize = e
					currentOrientation = e.Orientation
					currentDPI = e.PixelsPerPt * 72
					d.setTheme(e.DarkMode)

					dev := d.device
					dev.safeTop = e.InsetTopPx
					dev.safeLeft = e.InsetLeftPx
					dev.safeHeight = e.HeightPx - e.InsetTopPx - e.InsetBottomPx
					dev.safeWidth = e.WidthPx - e.InsetLeftPx - e.InsetRightPx
					c.scale = fyne.CurrentDevice().SystemScaleForWindow(nil)
					c.Painter().SetFrameBufferScale(1.0)

					// make sure that we paint on the next frame
					c.Content().Refresh()
				case paint.Event:
<<<<<<< HEAD
					onGoingPaint = false
					if d.glctx == nil || e.External {
						continue
					}
					if !canvas.inited {
						canvas.inited = true
						canvas.painter.Init() // we cannot init until the context is set above
					}

					if d.freeDirtyTextures(canvas) {
						newSize := fyne.NewSize(float32(currentSize.WidthPx)/canvas.scale, float32(currentSize.HeightPx)/canvas.scale)

						if canvas.minSizeChanged() {
							canvas.ensureMinSize()

							canvas.sizeContent(newSize) // force resize of content
						} else { // if screen changed
							current.Resize(newSize)
						}

						d.paintWindow(current, newSize)
						a.Publish()
					}
					cache.CleanTask()
=======
					d.handlePaint(e, current)
>>>>>>> bee2235b
				case touch.Event:
					switch e.Type {
					case touch.TypeBegin:
						d.tapDownCanvas(current, e.X, e.Y, e.Sequence)
					case touch.TypeMove:
						d.tapMoveCanvas(current, e.X, e.Y, e.Sequence)
					case touch.TypeEnd:
						d.tapUpCanvas(current, e.X, e.Y, e.Sequence)
					}
				case key.Event:
					if e.Direction == key.DirPress {
						d.typeDownCanvas(c, e.Rune, e.Code)
					} else if e.Direction == key.DirRelease {
						d.typeUpCanvas(c, e.Rune, e.Code)
					}
				}
			}
		}
	})
}

func (d *mobileDriver) handleLifecycle(e lifecycle.Event, w fyne.Window) {
	c := w.Canvas().(*mobileCanvas)
	switch e.Crosses(lifecycle.StageVisible) {
	case lifecycle.CrossOn:
		d.glctx, _ = e.DrawContext.(gl.Context)
		d.onStart()

		// this is a fix for some android phone to prevent the app from being drawn as a blank screen after being pushed in the background
		c.Content().Refresh()

		d.sendPaintEvent()
	case lifecycle.CrossOff:
		d.onStop()
		d.glctx = nil
	}
	switch e.Crosses(lifecycle.StageFocused) {
	case lifecycle.CrossOn: // foregrounding
		fyne.CurrentApp().Lifecycle().(*intapp.Lifecycle).TriggerEnteredForeground()
	case lifecycle.CrossOff: // will enter background
		if runtime.GOOS == "darwin" {
			if d.glctx == nil {
				return
			}

			s := fyne.NewSize(float32(d.currentSize.WidthPx)/c.scale, float32(d.currentSize.HeightPx)/c.scale)
			d.paintWindow(w, s)
			d.app.Publish()
		}
		fyne.CurrentApp().Lifecycle().(*intapp.Lifecycle).TriggerExitedForeground()
	}
}

func (d *mobileDriver) handlePaint(e paint.Event, w fyne.Window) {
	c := w.Canvas().(*mobileCanvas)
	d.painting = false
	if d.glctx == nil || e.External {
		return
	}
	if !c.inited {
		c.inited = true
		c.Painter().Init() // we cannot init until the context is set above
	}

	if c.FreeDirtyTextures() || c.IsDirty() {
		newSize := fyne.NewSize(float32(d.currentSize.WidthPx)/c.scale, float32(d.currentSize.HeightPx)/c.scale)

		if c.EnsureMinSize() {
			c.sizeContent(newSize) // force resize of content
		} else { // if screen changed
			w.Resize(newSize)
		}

		d.paintWindow(w, newSize)
		d.app.Publish()
	}
}

func (d *mobileDriver) onStart() {
	fyne.CurrentApp().Lifecycle().(*intapp.Lifecycle).TriggerStarted()
}

func (d *mobileDriver) onStop() {
	fyne.CurrentApp().Lifecycle().(*intapp.Lifecycle).TriggerStopped()
}

func (d *mobileDriver) paintWindow(window fyne.Window, size fyne.Size) {
	clips := &internal.ClipStack{}
	c := window.Canvas().(*mobileCanvas)

	r, g, b, a := theme.BackgroundColor().RGBA()
	max16bit := float32(255 * 255)
	d.glctx.ClearColor(float32(r)/max16bit, float32(g)/max16bit, float32(b)/max16bit, float32(a)/max16bit)
	d.glctx.Clear(gl.COLOR_BUFFER_BIT)

	c.SetDirty(false)

	draw := func(node *common.RenderCacheNode, pos fyne.Position) {
		obj := node.Obj()
		if _, ok := obj.(fyne.Scrollable); ok {
			inner := clips.Push(pos, obj.Size())
			c.Painter().StartClipping(inner.Rect())
		}
		c.Painter().Paint(obj, pos, size)
	}
	afterDraw := func(node *common.RenderCacheNode) {
		if _, ok := node.Obj().(fyne.Scrollable); ok {
			c.Painter().StopClipping()
			clips.Pop()
			if top := clips.Top(); top != nil {
				c.Painter().StartClipping(top.Rect())
			}
		}
	}

	c.WalkTrees(draw, afterDraw)
}

func (d *mobileDriver) sendPaintEvent() {
	if d.painting {
		return
	}
	d.app.Send(paint.Event{})
	d.painting = true
}

func (d *mobileDriver) setTheme(dark bool) {
	var mode fyne.ThemeVariant
	if dark {
		mode = theme.VariantDark
	} else {
		mode = theme.VariantLight
	}

	if d.theme != mode && d.onConfigChanged != nil {
		d.onConfigChanged(&Configuration{SystemTheme: mode})
	}
	d.theme = mode
}

func (d *mobileDriver) tapDownCanvas(w *window, x, y float32, tapID touch.Sequence) {
	tapX := internal.UnscaleInt(w.canvas, int(x))
	tapY := internal.UnscaleInt(w.canvas, int(y))
	pos := fyne.NewPos(tapX, tapY+tapYOffset)

	w.canvas.tapDown(pos, int(tapID))
}

func (d *mobileDriver) tapMoveCanvas(w *window, x, y float32, tapID touch.Sequence) {
	tapX := internal.UnscaleInt(w.canvas, int(x))
	tapY := internal.UnscaleInt(w.canvas, int(y))
	pos := fyne.NewPos(tapX, tapY+tapYOffset)

	w.canvas.tapMove(pos, int(tapID), func(wid fyne.Draggable, ev *fyne.DragEvent) {
		w.QueueEvent(func() { wid.Dragged(ev) })
	})
}

func (d *mobileDriver) tapUpCanvas(w *window, x, y float32, tapID touch.Sequence) {
	tapX := internal.UnscaleInt(w.canvas, int(x))
	tapY := internal.UnscaleInt(w.canvas, int(y))
	pos := fyne.NewPos(tapX, tapY+tapYOffset)

	w.canvas.tapUp(pos, int(tapID), func(wid fyne.Tappable, ev *fyne.PointEvent) {
		w.QueueEvent(func() { wid.Tapped(ev) })
	}, func(wid fyne.SecondaryTappable, ev *fyne.PointEvent) {
		w.QueueEvent(func() { wid.TappedSecondary(ev) })
	}, func(wid fyne.DoubleTappable, ev *fyne.PointEvent) {
		w.QueueEvent(func() { wid.DoubleTapped(ev) })
	}, func(wid fyne.Draggable) {
		w.QueueEvent(wid.DragEnd)
	})
}

var keyCodeMap = map[key.Code]fyne.KeyName{
	// non-printable
	key.CodeEscape:          fyne.KeyEscape,
	key.CodeReturnEnter:     fyne.KeyReturn,
	key.CodeTab:             fyne.KeyTab,
	key.CodeDeleteBackspace: fyne.KeyBackspace,
	key.CodeInsert:          fyne.KeyInsert,
	key.CodePageUp:          fyne.KeyPageUp,
	key.CodePageDown:        fyne.KeyPageDown,
	key.CodeHome:            fyne.KeyHome,
	key.CodeEnd:             fyne.KeyEnd,

	key.CodeF1:  fyne.KeyF1,
	key.CodeF2:  fyne.KeyF2,
	key.CodeF3:  fyne.KeyF3,
	key.CodeF4:  fyne.KeyF4,
	key.CodeF5:  fyne.KeyF5,
	key.CodeF6:  fyne.KeyF6,
	key.CodeF7:  fyne.KeyF7,
	key.CodeF8:  fyne.KeyF8,
	key.CodeF9:  fyne.KeyF9,
	key.CodeF10: fyne.KeyF10,
	key.CodeF11: fyne.KeyF11,
	key.CodeF12: fyne.KeyF12,

	key.CodeKeypadEnter: fyne.KeyEnter,

	// printable
	key.CodeA:       fyne.KeyA,
	key.CodeB:       fyne.KeyB,
	key.CodeC:       fyne.KeyC,
	key.CodeD:       fyne.KeyD,
	key.CodeE:       fyne.KeyE,
	key.CodeF:       fyne.KeyF,
	key.CodeG:       fyne.KeyG,
	key.CodeH:       fyne.KeyH,
	key.CodeI:       fyne.KeyI,
	key.CodeJ:       fyne.KeyJ,
	key.CodeK:       fyne.KeyK,
	key.CodeL:       fyne.KeyL,
	key.CodeM:       fyne.KeyM,
	key.CodeN:       fyne.KeyN,
	key.CodeO:       fyne.KeyO,
	key.CodeP:       fyne.KeyP,
	key.CodeQ:       fyne.KeyQ,
	key.CodeR:       fyne.KeyR,
	key.CodeS:       fyne.KeyS,
	key.CodeT:       fyne.KeyT,
	key.CodeU:       fyne.KeyU,
	key.CodeV:       fyne.KeyV,
	key.CodeW:       fyne.KeyW,
	key.CodeX:       fyne.KeyX,
	key.CodeY:       fyne.KeyY,
	key.CodeZ:       fyne.KeyZ,
	key.Code0:       fyne.Key0,
	key.CodeKeypad0: fyne.Key0,
	key.Code1:       fyne.Key1,
	key.CodeKeypad1: fyne.Key1,
	key.Code2:       fyne.Key2,
	key.CodeKeypad2: fyne.Key2,
	key.Code3:       fyne.Key3,
	key.CodeKeypad3: fyne.Key3,
	key.Code4:       fyne.Key4,
	key.CodeKeypad4: fyne.Key4,
	key.Code5:       fyne.Key5,
	key.CodeKeypad5: fyne.Key5,
	key.Code6:       fyne.Key6,
	key.CodeKeypad6: fyne.Key6,
	key.Code7:       fyne.Key7,
	key.CodeKeypad7: fyne.Key7,
	key.Code8:       fyne.Key8,
	key.CodeKeypad8: fyne.Key8,
	key.Code9:       fyne.Key9,
	key.CodeKeypad9: fyne.Key9,

	key.CodeSemicolon: fyne.KeySemicolon,
	key.CodeEqualSign: fyne.KeyEqual,

	key.CodeSpacebar:           fyne.KeySpace,
	key.CodeApostrophe:         fyne.KeyApostrophe,
	key.CodeComma:              fyne.KeyComma,
	key.CodeHyphenMinus:        fyne.KeyMinus,
	key.CodeKeypadHyphenMinus:  fyne.KeyMinus,
	key.CodeFullStop:           fyne.KeyPeriod,
	key.CodeKeypadFullStop:     fyne.KeyPeriod,
	key.CodeSlash:              fyne.KeySlash,
	key.CodeLeftSquareBracket:  fyne.KeyLeftBracket,
	key.CodeBackslash:          fyne.KeyBackslash,
	key.CodeRightSquareBracket: fyne.KeyRightBracket,
	key.CodeGraveAccent:        fyne.KeyBackTick,
}

func keyToName(code key.Code) fyne.KeyName {
	ret, ok := keyCodeMap[code]
	if !ok {
		return ""
	}

	return ret
}

func runeToPrintable(r rune) rune {
	if strconv.IsPrint(r) {
		return r
	}

	return 0
}

func (d *mobileDriver) typeDownCanvas(canvas *mobileCanvas, r rune, code key.Code) {
	keyName := keyToName(code)
	r = runeToPrintable(r)
	keyEvent := &fyne.KeyEvent{Name: keyName}

	if canvas.Focused() != nil {
		if keyName != "" {
			canvas.Focused().TypedKey(keyEvent)
		}
		if r > 0 {
			canvas.Focused().TypedRune(r)
		}
	} else if canvas.onTypedKey != nil {
		if keyName != "" {
			canvas.onTypedKey(keyEvent)
		}
		if r > 0 {
			canvas.onTypedRune(r)
		}
	}
}

func (d *mobileDriver) typeUpCanvas(canvas *mobileCanvas, r rune, code key.Code) {

}

<<<<<<< HEAD
func (d *mobileDriver) freeDirtyTextures(canvas *mobileCanvas) bool {
	freed := false
	for {
		select {
		case object := <-canvas.refreshQueue:
			freed = true
			freeWalked := func(obj fyne.CanvasObject, _ fyne.Position, _ fyne.Position, _ fyne.Size) bool {
				canvas.painter.Free(obj)
				return false
			}
			driver.WalkCompleteObjectTree(object, freeWalked, nil)
		default:
			cache.RangeExpiredTexturesFor(canvas, func(obj fyne.CanvasObject) {
				canvas.painter.Free(obj)
			})
			return freed
		}
	}
}

=======
>>>>>>> bee2235b
func (d *mobileDriver) Device() fyne.Device {
	if d.device == nil {
		d.device = &device{}
	}

	return d.device
}

func (d *mobileDriver) SetOnConfigurationChanged(f func(*Configuration)) {
	d.onConfigChanged = f
}

// NewGoMobileDriver sets up a new Driver instance implemented using the Go
// Mobile extension and OpenGL bindings.
func NewGoMobileDriver() fyne.Driver {
	d := new(mobileDriver)
	d.theme = fyne.ThemeVariant(2) // unspecified
	d.animation = &animation.Runner{}

	registerRepository(d)
	return d
}<|MERGE_RESOLUTION|>--- conflicted
+++ resolved
@@ -182,34 +182,7 @@
 					// make sure that we paint on the next frame
 					c.Content().Refresh()
 				case paint.Event:
-<<<<<<< HEAD
-					onGoingPaint = false
-					if d.glctx == nil || e.External {
-						continue
-					}
-					if !canvas.inited {
-						canvas.inited = true
-						canvas.painter.Init() // we cannot init until the context is set above
-					}
-
-					if d.freeDirtyTextures(canvas) {
-						newSize := fyne.NewSize(float32(currentSize.WidthPx)/canvas.scale, float32(currentSize.HeightPx)/canvas.scale)
-
-						if canvas.minSizeChanged() {
-							canvas.ensureMinSize()
-
-							canvas.sizeContent(newSize) // force resize of content
-						} else { // if screen changed
-							current.Resize(newSize)
-						}
-
-						d.paintWindow(current, newSize)
-						a.Publish()
-					}
-					cache.CleanTask()
-=======
 					d.handlePaint(e, current)
->>>>>>> bee2235b
 				case touch.Event:
 					switch e.Type {
 					case touch.TypeBegin:
@@ -286,6 +259,7 @@
 		d.paintWindow(w, newSize)
 		d.app.Publish()
 	}
+	cache.CleanTask()
 }
 
 func (d *mobileDriver) onStart() {
@@ -519,29 +493,6 @@
 
 }
 
-<<<<<<< HEAD
-func (d *mobileDriver) freeDirtyTextures(canvas *mobileCanvas) bool {
-	freed := false
-	for {
-		select {
-		case object := <-canvas.refreshQueue:
-			freed = true
-			freeWalked := func(obj fyne.CanvasObject, _ fyne.Position, _ fyne.Position, _ fyne.Size) bool {
-				canvas.painter.Free(obj)
-				return false
-			}
-			driver.WalkCompleteObjectTree(object, freeWalked, nil)
-		default:
-			cache.RangeExpiredTexturesFor(canvas, func(obj fyne.CanvasObject) {
-				canvas.painter.Free(obj)
-			})
-			return freed
-		}
-	}
-}
-
-=======
->>>>>>> bee2235b
 func (d *mobileDriver) Device() fyne.Device {
 	if d.device == nil {
 		d.device = &device{}
