package gomobile

import (
	"runtime"
	"strconv"
	"time"

	"github.com/fyne-io/mobile/app"
	"github.com/fyne-io/mobile/event/key"
	"github.com/fyne-io/mobile/event/lifecycle"
	"github.com/fyne-io/mobile/event/paint"
	"github.com/fyne-io/mobile/event/size"
	"github.com/fyne-io/mobile/event/touch"
	"github.com/fyne-io/mobile/gl"

	"fyne.io/fyne/v2"
	"fyne.io/fyne/v2/canvas"
	"fyne.io/fyne/v2/internal"
	"fyne.io/fyne/v2/internal/animation"
	intapp "fyne.io/fyne/v2/internal/app"
	"fyne.io/fyne/v2/internal/driver"
	"fyne.io/fyne/v2/internal/driver/common"
	"fyne.io/fyne/v2/internal/painter"
	pgl "fyne.io/fyne/v2/internal/painter/gl"
	"fyne.io/fyne/v2/theme"
)

const (
	tapMoveThreshold  = 4.0                    // how far can we move before it is a drag
	tapSecondaryDelay = 300 * time.Millisecond // how long before secondary tap
)

// Configuration is the system information about the current device
type Configuration struct {
	SystemTheme fyne.ThemeVariant
}

// ConfiguredDriver is a simple type that allows packages to hook into configuration changes of this driver.
type ConfiguredDriver interface {
	SetOnConfigurationChanged(func(*Configuration))
}

type mobileDriver struct {
	app   app.App
	glctx gl.Context

	windows   []fyne.Window
	device    *device
	animation *animation.Runner

	theme           fyne.ThemeVariant
	onConfigChanged func(*Configuration)
}

// Declare conformity with Driver
var _ fyne.Driver = (*mobileDriver)(nil)
var _ ConfiguredDriver = (*mobileDriver)(nil)

func init() {
	runtime.LockOSThread()
}

func (d *mobileDriver) CreateWindow(title string) fyne.Window {
	c := NewCanvas().(*mobileCanvas) // silence lint
	ret := &window{title: title, canvas: c, isChild: len(d.windows) > 0}
	ret.InitEventQueue()
	go ret.RunEventQueue()
	c.setContent(&canvas.Rectangle{FillColor: theme.BackgroundColor()})
	c.SetPainter(pgl.NewPainter(c, ret))
	d.windows = append(d.windows, ret)
	return ret
}

func (d *mobileDriver) AllWindows() []fyne.Window {
	return d.windows
}

// currentWindow returns the most recently opened window - we can only show one at a time.
func (d *mobileDriver) currentWindow() *window {
	if len(d.windows) == 0 {
		return nil
	}

	var last *window
	for i := len(d.windows) - 1; i >= 0; i-- {
		last = d.windows[i].(*window)
		if last.visible {
			return last
		}
	}

	return last
}

func (d *mobileDriver) RenderedTextSize(text string, size float32, style fyne.TextStyle) fyne.Size {
	return painter.RenderedTextSize(text, size, style)
}

func (d *mobileDriver) CanvasForObject(obj fyne.CanvasObject) fyne.Canvas {
	if len(d.windows) == 0 {
		return nil
	}

	// TODO figure out how we handle multiple windows...
	return d.currentWindow().Canvas()
}

func (d *mobileDriver) AbsolutePositionForObject(co fyne.CanvasObject) fyne.Position {
	c := d.CanvasForObject(co)
	if c == nil {
		return fyne.NewPos(0, 0)
	}

	mc := c.(*mobileCanvas)
	pos := driver.AbsolutePositionForObject(co, mc.ObjectTrees())
	inset, _ := c.InteractiveArea()

	if mc.windowHead != nil {
		if len(mc.windowHead.(*fyne.Container).Objects) > 1 {
			topHeight := mc.windowHead.MinSize().Height
			pos = pos.Subtract(fyne.NewSize(0, topHeight))
		}
	}
	return pos.Subtract(inset)
}

func (d *mobileDriver) Quit() {
	// Android and iOS guidelines say this should not be allowed!
}

func (d *mobileDriver) Run() {
	app.Main(func(a app.App) {
		d.app = a
		var currentSize size.Event
		settingsChange := make(chan fyne.Settings)
		fyne.CurrentApp().Settings().AddChangeListener(settingsChange)
		draw := time.NewTicker(time.Second / 60)
		onGoingPaint := false
		sendPaintEvent := func() {
			if onGoingPaint {
				return
			}
			a.Send(paint.Event{})
			onGoingPaint = true
		}

		for {
			select {
			case <-draw.C:
				sendPaintEvent()
			case set := <-settingsChange:
				painter.ClearFontCache()
				painter.SvgCacheReset()
				intapp.ApplySettingsWithCallback(set, fyne.CurrentApp(), func(w fyne.Window) {
					c, ok := w.Canvas().(*mobileCanvas)
					if !ok {
						return
					}
					c.applyThemeOutOfTreeObjects()
				})
			case e := <-a.Events():
				current := d.currentWindow()
				if current == nil {
					continue
				}
				canvas := current.Canvas().(*mobileCanvas)

				switch e := a.Filter(e).(type) {
				case lifecycle.Event:
					switch e.Crosses(lifecycle.StageVisible) {
					case lifecycle.CrossOn:
						d.glctx, _ = e.DrawContext.(gl.Context)
						d.onStart()

						// this is a fix for some android phone to prevent the app from being drawn as a blank screen after being pushed in the background
						canvas.Content().Refresh()

						sendPaintEvent()
					case lifecycle.CrossOff:
						d.onStop()
						d.glctx = nil
					}
					switch e.Crosses(lifecycle.StageFocused) {
					case lifecycle.CrossOff: // will enter background
						if runtime.GOOS == "darwin" {
							if d.glctx == nil {
								continue
							}

							size := fyne.NewSize(float32(currentSize.WidthPx)/canvas.scale, float32(currentSize.HeightPx)/canvas.scale)
							d.paintWindow(current, size)
							a.Publish()
						}
					}
				case size.Event:
					if e.WidthPx <= 0 {
						continue
					}
					currentSize = e
					currentOrientation = e.Orientation
					currentDPI = e.PixelsPerPt * 72
					d.setTheme(e.DarkMode)

					dev := d.device
					dev.safeTop = e.InsetTopPx
					dev.safeLeft = e.InsetLeftPx
					dev.safeHeight = e.HeightPx - e.InsetTopPx - e.InsetBottomPx
					dev.safeWidth = e.WidthPx - e.InsetLeftPx - e.InsetRightPx
					canvas.scale = fyne.CurrentDevice().SystemScaleForWindow(nil)
					canvas.Painter().SetFrameBufferScale(1.0)

					// make sure that we paint on the next frame
					canvas.Content().Refresh()
				case paint.Event:
					onGoingPaint = false
					if d.glctx == nil || e.External {
						continue
					}
					if !canvas.inited {
						canvas.inited = true
						canvas.Painter().Init() // we cannot init until the context is set above
					}

					if canvas.FreeDirtyTextures() || canvas.IsDirty() {
						newSize := fyne.NewSize(float32(currentSize.WidthPx)/canvas.scale, float32(currentSize.HeightPx)/canvas.scale)

						if canvas.EnsureMinSize() {
							canvas.sizeContent(newSize) // force resize of content
						} else { // if screen changed
							current.Resize(newSize)
						}

						d.paintWindow(current, newSize)
						a.Publish()
					}
				case touch.Event:
					switch e.Type {
					case touch.TypeBegin:
						d.tapDownCanvas(current, e.X, e.Y, e.Sequence)
					case touch.TypeMove:
						d.tapMoveCanvas(current, e.X, e.Y, e.Sequence)
					case touch.TypeEnd:
						d.tapUpCanvas(current, e.X, e.Y, e.Sequence)
					}
				case key.Event:
					if e.Direction == key.DirPress {
						d.typeDownCanvas(canvas, e.Rune, e.Code)
					} else if e.Direction == key.DirRelease {
						d.typeUpCanvas(canvas, e.Rune, e.Code)
					}
				}
			}
		}
	})
}

func (d *mobileDriver) onStart() {
}

func (d *mobileDriver) onStop() {
}

func (d *mobileDriver) paintWindow(window fyne.Window, size fyne.Size) {
	clips := &internal.ClipStack{}
	canvas := window.Canvas().(*mobileCanvas)

	r, g, b, a := theme.BackgroundColor().RGBA()
	max16bit := float32(255 * 255)
	d.glctx.ClearColor(float32(r)/max16bit, float32(g)/max16bit, float32(b)/max16bit, float32(a)/max16bit)
	d.glctx.Clear(gl.COLOR_BUFFER_BIT)

	canvas.SetDirty(false)

	paint := func(node *common.RenderCacheNode, pos fyne.Position) {
		obj := node.Obj()
		if _, ok := obj.(fyne.Scrollable); ok {
			inner := clips.Push(pos, obj.Size())
			canvas.Painter().StartClipping(inner.Rect())
		}
		canvas.Painter().Paint(obj, pos, size)
	}
	afterPaint := func(node *common.RenderCacheNode) {
		if _, ok := node.Obj().(fyne.Scrollable); ok {
			canvas.Painter().StopClipping()
			clips.Pop()
			if top := clips.Top(); top != nil {
				canvas.Painter().StartClipping(top.Rect())
			}
		}
	}

	canvas.WalkTrees(paint, afterPaint)
}

<<<<<<< HEAD
func (d *mobileDriver) setTheme(dark bool) {
	var mode fyne.ThemeVariant
	if dark {
		mode = theme.VariantDark
	} else {
		mode = theme.VariantLight
	}

	if d.theme != mode && d.onConfigChanged != nil {
		d.onConfigChanged(&Configuration{SystemTheme: mode})
	}
	d.theme = mode
}

func (d *mobileDriver) tapDownCanvas(canvas *mobileCanvas, x, y float32, tapID touch.Sequence) {
	tapX := internal.UnscaleInt(canvas, int(x))
	tapY := internal.UnscaleInt(canvas, int(y))
=======
func (d *mobileDriver) tapDownCanvas(w *window, x, y float32, tapID touch.Sequence) {
	tapX := internal.UnscaleInt(w.canvas, int(x))
	tapY := internal.UnscaleInt(w.canvas, int(y))
>>>>>>> ad8501ca
	pos := fyne.NewPos(tapX, tapY+tapYOffset)

	w.canvas.tapDown(pos, int(tapID))
}

func (d *mobileDriver) tapMoveCanvas(w *window, x, y float32, tapID touch.Sequence) {
	tapX := internal.UnscaleInt(w.canvas, int(x))
	tapY := internal.UnscaleInt(w.canvas, int(y))
	pos := fyne.NewPos(tapX, tapY+tapYOffset)

	w.canvas.tapMove(pos, int(tapID), func(wid fyne.Draggable, ev *fyne.DragEvent) {
		w.QueueEvent(func() { wid.Dragged(ev) })
	})
}

func (d *mobileDriver) tapUpCanvas(w *window, x, y float32, tapID touch.Sequence) {
	tapX := internal.UnscaleInt(w.canvas, int(x))
	tapY := internal.UnscaleInt(w.canvas, int(y))
	pos := fyne.NewPos(tapX, tapY+tapYOffset)

	w.canvas.tapUp(pos, int(tapID), func(wid fyne.Tappable, ev *fyne.PointEvent) {
		w.QueueEvent(func() { wid.Tapped(ev) })
	}, func(wid fyne.SecondaryTappable, ev *fyne.PointEvent) {
		w.QueueEvent(func() { wid.TappedSecondary(ev) })
	}, func(wid fyne.DoubleTappable, ev *fyne.PointEvent) {
		w.QueueEvent(func() { wid.DoubleTapped(ev) })
	}, func(wid fyne.Draggable) {
		w.QueueEvent(wid.DragEnd)
	})
}

var keyCodeMap = map[key.Code]fyne.KeyName{
	// non-printable
	key.CodeEscape:          fyne.KeyEscape,
	key.CodeReturnEnter:     fyne.KeyReturn,
	key.CodeTab:             fyne.KeyTab,
	key.CodeDeleteBackspace: fyne.KeyBackspace,
	key.CodeInsert:          fyne.KeyInsert,
	key.CodePageUp:          fyne.KeyPageUp,
	key.CodePageDown:        fyne.KeyPageDown,
	key.CodeHome:            fyne.KeyHome,
	key.CodeEnd:             fyne.KeyEnd,

	key.CodeF1:  fyne.KeyF1,
	key.CodeF2:  fyne.KeyF2,
	key.CodeF3:  fyne.KeyF3,
	key.CodeF4:  fyne.KeyF4,
	key.CodeF5:  fyne.KeyF5,
	key.CodeF6:  fyne.KeyF6,
	key.CodeF7:  fyne.KeyF7,
	key.CodeF8:  fyne.KeyF8,
	key.CodeF9:  fyne.KeyF9,
	key.CodeF10: fyne.KeyF10,
	key.CodeF11: fyne.KeyF11,
	key.CodeF12: fyne.KeyF12,

	key.CodeKeypadEnter: fyne.KeyEnter,

	// printable
	key.CodeA:       fyne.KeyA,
	key.CodeB:       fyne.KeyB,
	key.CodeC:       fyne.KeyC,
	key.CodeD:       fyne.KeyD,
	key.CodeE:       fyne.KeyE,
	key.CodeF:       fyne.KeyF,
	key.CodeG:       fyne.KeyG,
	key.CodeH:       fyne.KeyH,
	key.CodeI:       fyne.KeyI,
	key.CodeJ:       fyne.KeyJ,
	key.CodeK:       fyne.KeyK,
	key.CodeL:       fyne.KeyL,
	key.CodeM:       fyne.KeyM,
	key.CodeN:       fyne.KeyN,
	key.CodeO:       fyne.KeyO,
	key.CodeP:       fyne.KeyP,
	key.CodeQ:       fyne.KeyQ,
	key.CodeR:       fyne.KeyR,
	key.CodeS:       fyne.KeyS,
	key.CodeT:       fyne.KeyT,
	key.CodeU:       fyne.KeyU,
	key.CodeV:       fyne.KeyV,
	key.CodeW:       fyne.KeyW,
	key.CodeX:       fyne.KeyX,
	key.CodeY:       fyne.KeyY,
	key.CodeZ:       fyne.KeyZ,
	key.Code0:       fyne.Key0,
	key.CodeKeypad0: fyne.Key0,
	key.Code1:       fyne.Key1,
	key.CodeKeypad1: fyne.Key1,
	key.Code2:       fyne.Key2,
	key.CodeKeypad2: fyne.Key2,
	key.Code3:       fyne.Key3,
	key.CodeKeypad3: fyne.Key3,
	key.Code4:       fyne.Key4,
	key.CodeKeypad4: fyne.Key4,
	key.Code5:       fyne.Key5,
	key.CodeKeypad5: fyne.Key5,
	key.Code6:       fyne.Key6,
	key.CodeKeypad6: fyne.Key6,
	key.Code7:       fyne.Key7,
	key.CodeKeypad7: fyne.Key7,
	key.Code8:       fyne.Key8,
	key.CodeKeypad8: fyne.Key8,
	key.Code9:       fyne.Key9,
	key.CodeKeypad9: fyne.Key9,

	key.CodeSemicolon: fyne.KeySemicolon,
	key.CodeEqualSign: fyne.KeyEqual,

	key.CodeSpacebar:           fyne.KeySpace,
	key.CodeApostrophe:         fyne.KeyApostrophe,
	key.CodeComma:              fyne.KeyComma,
	key.CodeHyphenMinus:        fyne.KeyMinus,
	key.CodeKeypadHyphenMinus:  fyne.KeyMinus,
	key.CodeFullStop:           fyne.KeyPeriod,
	key.CodeKeypadFullStop:     fyne.KeyPeriod,
	key.CodeSlash:              fyne.KeySlash,
	key.CodeLeftSquareBracket:  fyne.KeyLeftBracket,
	key.CodeBackslash:          fyne.KeyBackslash,
	key.CodeRightSquareBracket: fyne.KeyRightBracket,
	key.CodeGraveAccent:        fyne.KeyBackTick,
}

func keyToName(code key.Code) fyne.KeyName {
	ret, ok := keyCodeMap[code]
	if !ok {
		return ""
	}

	return ret
}

func runeToPrintable(r rune) rune {
	if strconv.IsPrint(r) {
		return r
	}

	return 0
}

func (d *mobileDriver) typeDownCanvas(canvas *mobileCanvas, r rune, code key.Code) {
	keyName := keyToName(code)
	r = runeToPrintable(r)
	keyEvent := &fyne.KeyEvent{Name: keyName}

	if canvas.Focused() != nil {
		if keyName != "" {
			canvas.Focused().TypedKey(keyEvent)
		}
		if r > 0 {
			canvas.Focused().TypedRune(r)
		}
	} else if canvas.onTypedKey != nil {
		if keyName != "" {
			canvas.onTypedKey(keyEvent)
		}
		if r > 0 {
			canvas.onTypedRune(r)
		}
	}
}

func (d *mobileDriver) typeUpCanvas(canvas *mobileCanvas, r rune, code key.Code) {

}

func (d *mobileDriver) Device() fyne.Device {
	if d.device == nil {
		d.device = &device{}
	}

	return d.device
}

func (d *mobileDriver) SetOnConfigurationChanged(f func(*Configuration)) {
	d.onConfigChanged = f
}

// NewGoMobileDriver sets up a new Driver instance implemented using the Go
// Mobile extension and OpenGL bindings.
func NewGoMobileDriver() fyne.Driver {
	d := new(mobileDriver)
	d.theme = fyne.ThemeVariant(2) // unspecified
	d.animation = &animation.Runner{}

	registerRepository(d)
	return d
}<|MERGE_RESOLUTION|>--- conflicted
+++ resolved
@@ -292,7 +292,6 @@
 	canvas.WalkTrees(paint, afterPaint)
 }
 
-<<<<<<< HEAD
 func (d *mobileDriver) setTheme(dark bool) {
 	var mode fyne.ThemeVariant
 	if dark {
@@ -307,14 +306,9 @@
 	d.theme = mode
 }
 
-func (d *mobileDriver) tapDownCanvas(canvas *mobileCanvas, x, y float32, tapID touch.Sequence) {
-	tapX := internal.UnscaleInt(canvas, int(x))
-	tapY := internal.UnscaleInt(canvas, int(y))
-=======
 func (d *mobileDriver) tapDownCanvas(w *window, x, y float32, tapID touch.Sequence) {
 	tapX := internal.UnscaleInt(w.canvas, int(x))
 	tapY := internal.UnscaleInt(w.canvas, int(y))
->>>>>>> ad8501ca
 	pos := fyne.NewPos(tapX, tapY+tapYOffset)
 
 	w.canvas.tapDown(pos, int(tapID))
