package glfw

import (
	"bytes"
	"image"
	_ "image/png" // for the icon
	"os"
	"runtime"
	"strconv"
	"sync"
	"time"

	"fyne.io/fyne"
	"fyne.io/fyne/driver/desktop"
	"fyne.io/fyne/internal"
	"fyne.io/fyne/internal/driver"
	"fyne.io/fyne/internal/painter/gl"
	"fyne.io/fyne/widget"

	"github.com/go-gl/glfw/v3.2/glfw"
)

const (
	scrollSpeed      = 10
	doubleClickDelay = 500 // ms (maximum interval between clicks for double click detection)
)

var (
	defaultCursor, entryCursor, hyperlinkCursor *glfw.Cursor
)

func initCursors() {
	defaultCursor = glfw.CreateStandardCursor(glfw.ArrowCursor)
	entryCursor = glfw.CreateStandardCursor(glfw.IBeamCursor)
	hyperlinkCursor = glfw.CreateStandardCursor(glfw.HandCursor)
}

// Declare conformity to Window interface
var _ fyne.Window = (*window)(nil)

type window struct {
	viewport *glfw.Window
	painted  int // part of the macOS GL fix, updated GLFW should fix this
	canvas   *glCanvas
	title    string
	icon     fyne.Resource
	mainmenu *fyne.MainMenu

	clipboard fyne.Clipboard

	master     bool
	fullScreen bool
	fixedSize  bool
	centered   bool
	visible    bool

	mousePos           fyne.Position
	mouseDragged       fyne.Draggable
	mouseDraggedOffset fyne.Position
	mouseDragPos       fyne.Position
	mouseButton        desktop.MouseButton
	mouseOver          desktop.Hoverable
	mouseClickTime     time.Time
	mousePressed       fyne.Tappable
	onClosed           func()

	xpos, ypos    int
	width, height int
	ignoreResize  bool

	eventQueue chan func()
	eventWait  sync.WaitGroup
}

func (w *window) Title() string {
	return w.title
}

func (w *window) SetTitle(title string) {
	w.title = title
	runOnMain(func() {
		w.viewport.SetTitle(title)
	})
}

func (w *window) FullScreen() bool {
	return w.fullScreen
}

func (w *window) SetFullScreen(full bool) {
	if full {
		w.fullScreen = true
	}
	if !w.visible {
		return
	}
	runOnMain(func() {
		monitor := w.getMonitorForWindow()
		mode := monitor.GetVideoMode()

		if full {
			w.viewport.SetMonitor(monitor, 0, 0, mode.Width, mode.Height, mode.RefreshRate)
		} else {
			w.viewport.SetMonitor(nil, w.xpos, w.ypos, w.width, w.height, 0)
			w.fullScreen = false
		}
	})
}

func (w *window) CenterOnScreen() {
	w.centered = true
	// if window is currently visible, make it centered
	if w.visible {
		w.centerOnScreen()
	}
}

// centerOnScreen handles the logic for centering a window
func (w *window) centerOnScreen() {
	// exit immediately if window is not supposed to be centered
	if !w.centered {
		return
	}

	runOnMain(func() {
		viewWidth, viewHeight := w.viewport.GetSize()

		// get window dimensions in pixels
		monitor := w.getMonitorForWindow()
		monMode := monitor.GetVideoMode()

		// these come into play when dealing with multiple monitors
		monX, monY := monitor.GetPos()

		// math them to the middle
		newX := (monMode.Width / 2) - (viewWidth / 2) + monX
		newY := (monMode.Height / 2) - (viewHeight / 2) + monY

		// set new window coordinates
		w.viewport.SetPos(newX, newY)
	}) // end of runOnMain(){}
}

// minSizeOnScreen gets the padded minimum size of a window content in screen pixels
func (w *window) minSizeOnScreen() (int, int) {
	// get minimum size of content inside the window
	return w.screenSize(w.canvas.MinSize())
}

// screenSize computes the actual output size of the given content size in screen pixels
func (w *window) screenSize(canvasSize fyne.Size) (int, int) {
<<<<<<< HEAD
	return driver.ScaleInt(w.canvas, canvasSize.Width), driver.ScaleInt(w.canvas, canvasSize.Height)
=======
	return internal.ScaleInt(w.canvas, canvasSize.Width), internal.ScaleInt(w.canvas, canvasSize.Height)
>>>>>>> ce902dd0
}

func (w *window) RequestFocus() {
	runOnMain(func() {
		err := w.viewport.Focus()
		if err != nil {
			fyne.LogError("Error requesting focus", err)
		}
	})
}

func (w *window) Resize(size fyne.Size) {
	w.canvas.Resize(size)
<<<<<<< HEAD
	w.width, w.height = driver.ScaleInt(w.canvas, size.Width), driver.ScaleInt(w.canvas, size.Height)
=======
	w.width, w.height = internal.ScaleInt(w.canvas, size.Width), internal.ScaleInt(w.canvas, size.Height)
>>>>>>> ce902dd0
	runOnMain(func() {
		w.ignoreResize = true
		w.viewport.SetSize(w.width, w.height)
		w.ignoreResize = false
		w.fitContent()
	})
}

func (w *window) FixedSize() bool {
	return w.fixedSize
}

func (w *window) SetFixedSize(fixed bool) {
	w.fixedSize = fixed
	runOnMain(w.fitContent)
}

func (w *window) Padded() bool {
	return w.canvas.padded
}

func (w *window) SetPadded(padded bool) {
	w.canvas.SetPadded(padded)

	runOnMain(w.fitContent)
}

func (w *window) Icon() fyne.Resource {
	if w.icon == nil {
		return fyne.CurrentApp().Icon()
	}

	return w.icon
}

func (w *window) SetIcon(icon fyne.Resource) {
	w.icon = icon
	if icon == nil {
		appIcon := fyne.CurrentApp().Icon()
		if appIcon != nil {
			w.SetIcon(appIcon)
		}
		return
	}

	pix, _, err := image.Decode(bytes.NewReader(icon.Content()))
	if err != nil {
		fyne.LogError("Failed to decode image for window icon", err)
		return
	}

	w.viewport.SetIcon([]image.Image{pix})
}

func (w *window) MainMenu() *fyne.MainMenu {
	return w.mainmenu
}

func (w *window) SetMainMenu(menu *fyne.MainMenu) {
	w.mainmenu = menu
	w.canvas.buildMenuBar(menu)
}

func (w *window) fitContent() {
	w.canvas.RLock()
	content := w.canvas.content
	w.canvas.RUnlock()
	if content == nil {
		return
	}

	w.ignoreResize = true
	minWidth, minHeight := w.minSizeOnScreen()
	if w.width < minWidth || w.height < minHeight {
		if w.width < minWidth {
			w.width = minWidth
		}
		if w.height < minHeight {
			w.height = minHeight
		}
		w.viewport.SetSize(w.width, w.height)
	}
	if w.fixedSize {
		w.viewport.SetSizeLimits(w.width, w.height, w.width, w.height)
	} else {
		w.viewport.SetSizeLimits(minWidth, minHeight, glfw.DontCare, glfw.DontCare)
	}
	w.ignoreResize = false
}

func (w *window) SetOnClosed(closed func()) {
	w.onClosed = closed
}

func (w *window) getMonitorForWindow() *glfw.Monitor {
	for _, monitor := range glfw.GetMonitors() {
		x, y := monitor.GetPos()

		if x > w.xpos || y > w.ypos {
			continue
		}
		if x+monitor.GetVideoMode().Width <= w.xpos || y+monitor.GetVideoMode().Height <= w.ypos {
			continue
		}

		return monitor
	}

	// try built-in function to detect monitor if above logic didn't succeed
	// if it doesn't work then return primary monitor as default
	monitor := w.viewport.GetMonitor()
	if monitor == nil {
		monitor = glfw.GetPrimaryMonitor()
	}
	return monitor
}

func (w *window) detectScale() float32 {
	env := os.Getenv("FYNE_SCALE")
	if env != "" {
		scale, err := strconv.ParseFloat(env, 32)
		if err != nil {
			fyne.LogError("Error reading scale", err)
		} else if float32(scale) != fyne.SettingsScaleAuto {
			return float32(scale)
		}
	}

	setting := fyne.CurrentApp().Settings().Scale()
	if setting != fyne.SettingsScaleAuto {
		return setting
	}

	monitor := w.getMonitorForWindow()
	widthMm, _ := monitor.GetPhysicalSize()
	widthPx := monitor.GetVideoMode().Width

	dpi := float32(widthPx) / (float32(widthMm) / 25.4)
	if dpi > 1000 || dpi < 10 {
		dpi = 96
	}
	w.canvas.detectedScale = float32(dpi) / 144.0
	return w.canvas.detectedScale
}

func (w *window) Show() {
	if w.fullScreen {
		w.SetFullScreen(true)
	} else if w.centered {
		w.centerOnScreen()
	}

	runOnMain(func() {
		w.visible = true
		w.viewport.Show()
	})

	// show top canvas element
	if w.canvas.content != nil {
		w.canvas.content.Show()
	}
}

func (w *window) Hide() {
	runOnMain(func() {
		w.viewport.Hide()
		w.visible = false

		// hide top canvas element
		if w.canvas.Content() != nil {
			w.canvas.Content().Hide()
		}
	})
}

func (w *window) Close() {
	w.closed(w.viewport)
}

func (w *window) ShowAndRun() {
	w.Show()
	fyne.CurrentApp().Driver().Run()
}

//Clipboard returns the system clipboard
func (w *window) Clipboard() fyne.Clipboard {
	if w.clipboard == nil {
		w.clipboard = &clipboard{window: w.viewport}
	}
	return w.clipboard
}

func (w *window) Content() fyne.CanvasObject {
	return w.canvas.content
}

func (w *window) resize(canvasSize fyne.Size) {
	if !w.fullScreen && !w.fixedSize {
<<<<<<< HEAD
		w.width = driver.ScaleInt(w.canvas, canvasSize.Width)
		w.height = driver.ScaleInt(w.canvas, canvasSize.Height)
=======
		w.width = internal.ScaleInt(w.canvas, canvasSize.Width)
		w.height = internal.ScaleInt(w.canvas, canvasSize.Height)
>>>>>>> ce902dd0
	}

	w.canvas.Resize(canvasSize)
}

func (w *window) SetContent(content fyne.CanvasObject) {
	// hide old canvas element
	if w.visible && w.canvas.Content() != nil {
		w.canvas.Content().Hide()
	}

	w.canvas.SetContent(content)
	// show top canvas element
	if w.visible {
		w.canvas.Content().Show()
	}
	w.RescaleContext()
}

func (w *window) Canvas() fyne.Canvas {
	return w.canvas
}

func (w *window) closed(viewport *glfw.Window) {
	viewport.SetShouldClose(true)

	driver.WalkCompleteObjectTree(w.canvas.content, nil, func(obj, _ fyne.CanvasObject) {
		switch co := obj.(type) {
		case fyne.Widget:
			widget.DestroyRenderer(co)
		}
	})

	// trigger callbacks
	if w.onClosed != nil {
		w.onClosed()
	}

	// finish serial event queue and nil it so we don't panic if window.closed() is called twice.
	if w.eventQueue != nil {
		close(w.eventQueue)
		w.eventQueue = nil
	}
}

func (w *window) moved(viewport *glfw.Window, x, y int) {
	// save coordinates
	w.xpos, w.ypos = x, y
	scale := w.canvas.scale
	newScale := w.detectScale()
	if scale == newScale {
		forceWindowRefresh(w)
		return
	}

	w.canvas.setScaleValue(newScale)
	w.rescaleOnMain()
}

func (w *window) resized(viewport *glfw.Window, width, height int) {
	if w.ignoreResize {
		return
	}
<<<<<<< HEAD
	w.resize(fyne.NewSize(driver.UnscaleInt(w.canvas, width), driver.UnscaleInt(w.canvas, height)))
=======
	w.resize(fyne.NewSize(internal.UnscaleInt(w.canvas, width), internal.UnscaleInt(w.canvas, height)))
>>>>>>> ce902dd0
}

func (w *window) frameSized(viewport *glfw.Window, width, height int) {
	winWidth, _ := w.viewport.GetSize()
	texScale := float32(width) / float32(winWidth) // This will be > 1.0 on a HiDPI screen
	w.canvas.painter.SetFrameBufferScale(texScale)
	w.canvas.painter.SetOutputSize(width, height)
}

func (w *window) refresh(viewport *glfw.Window) {
	forceWindowRefresh(w)
	w.canvas.setDirty(true)
}

func (w *window) findObjectAtPositionMatching(canvas *glCanvas, mouse fyne.Position,
	matches func(object fyne.CanvasObject) bool) (fyne.CanvasObject, int, int) {
	roots := []fyne.CanvasObject{canvas.content}

	if canvas.menu != nil {
		roots = []fyne.CanvasObject{canvas.menu, canvas.content}
	}

	return driver.FindObjectAtPositionMatching(mouse, matches, canvas.overlay, roots...)
}

func (w *window) mouseMoved(viewport *glfw.Window, xpos float64, ypos float64) {
<<<<<<< HEAD
	w.mousePos = fyne.NewPos(driver.UnscaleInt(w.canvas, int(xpos)), driver.UnscaleInt(w.canvas, int(ypos)))
=======
	w.mousePos = fyne.NewPos(internal.UnscaleInt(w.canvas, int(xpos)), internal.UnscaleInt(w.canvas, int(ypos)))
>>>>>>> ce902dd0

	cursor := defaultCursor
	obj, x, y := w.findObjectAtPositionMatching(w.canvas, w.mousePos, func(object fyne.CanvasObject) bool {
		if wid, ok := object.(*widget.Entry); ok {
			if !wid.ReadOnly {
				cursor = entryCursor
			}
		} else if _, ok := object.(*widget.Hyperlink); ok {
			cursor = hyperlinkCursor
		}

		_, hover := object.(desktop.Hoverable)
		return hover
	})

	viewport.SetCursor(cursor)
	if obj != nil && !w.objIsDragged(obj) {
		ev := new(desktop.MouseEvent)
		ev.Position = fyne.NewPos(x, y)
		ev.Button = w.mouseButton

		if hovered, ok := obj.(desktop.Hoverable); ok {
			if hovered == w.mouseOver {
				w.queueEvent(func() { hovered.MouseMoved(ev) })
			} else {
				w.mouseOut()
				w.mouseIn(hovered, ev)
			}
		}
	} else if w.mouseOver != nil && !w.objIsDragged(w.mouseOver) {
		w.mouseOut()
	}

	if w.mouseDragged != nil {
		if w.mouseButton > 0 {
			draggedObjPos := w.mouseDragged.(fyne.CanvasObject).Position()
			ev := new(fyne.DragEvent)
			ev.Position = w.mousePos.Subtract(w.mouseDraggedOffset).Subtract(draggedObjPos)
			ev.DraggedX = w.mousePos.X - w.mouseDragPos.X
			ev.DraggedY = w.mousePos.Y - w.mouseDragPos.Y
			wd := w.mouseDragged
			w.queueEvent(func() { wd.Dragged(ev) })

			w.mouseDragPos = w.mousePos
		}
	}
}

func (w *window) objIsDragged(obj interface{}) bool {
	if w.mouseDragged != nil && obj != nil {
		draggedObj, _ := obj.(fyne.Draggable)
		return draggedObj == w.mouseDragged
	}
	return false
}

func (w *window) mouseIn(obj desktop.Hoverable, ev *desktop.MouseEvent) {
	w.queueEvent(func() {
		if obj != nil {
			obj.MouseIn(ev)
		}
		w.mouseOver = obj
	})
}

func (w *window) mouseOut() {
	w.queueEvent(func() {
		if w.mouseOver != nil {
			w.mouseOver.MouseOut()
			w.mouseOver = nil
		}
	})
}

func (w *window) mouseClicked(viewport *glfw.Window, button glfw.MouseButton, action glfw.Action, _ glfw.ModifierKey) {
	co, x, y := w.findObjectAtPositionMatching(w.canvas, w.mousePos, func(object fyne.CanvasObject) bool {
		if _, ok := object.(fyne.Tappable); ok {
			return true
		} else if _, ok := object.(fyne.Focusable); ok {
			return true
		} else if _, ok := object.(fyne.Draggable); ok {
			return true
		} else if _, ok := object.(desktop.Mouseable); ok {
			return true
		} else if _, ok := object.(desktop.Hoverable); ok {
			return true
		}

		return false
	})
	ev := new(fyne.PointEvent)
	ev.Position = fyne.NewPos(x, y)

	coMouse := co
	// Switch the mouse target to the dragging object if one is set
	if w.mouseDragged != nil && !w.objIsDragged(co) {
		co, _ = w.mouseDragged.(fyne.CanvasObject)
		ev.Position = w.mousePos.Subtract(w.mouseDraggedOffset).Subtract(co.Position())
	}

	if wid, ok := co.(desktop.Mouseable); ok {
		mev := new(desktop.MouseEvent)
		mev.Position = ev.Position
		mev.Button = convertMouseButton(button)
		if action == glfw.Press {
			w.queueEvent(func() { wid.MouseDown(mev) })
		} else if action == glfw.Release {
			w.queueEvent(func() { wid.MouseUp(mev) })
		}
	}

	needsfocus := true
	wid := w.canvas.Focused()
	if wid != nil {
		needsfocus = false
		if wid.(fyne.CanvasObject) != co {
			w.canvas.Unfocus()
			needsfocus = true
		}
	}

	if action == glfw.Press {
		w.mouseButton = convertMouseButton(button)
	} else if action == glfw.Release {
		w.mouseButton = 0
	}

	// we cannot switch here as objects may respond to multiple cases
	if wid, ok := co.(fyne.Focusable); ok {
		if needsfocus == true {
			w.canvas.Focus(wid)
		}
	}

	// Check for double click/tap
	doubleTapped := false
	if action == glfw.Release && button == glfw.MouseButtonLeft {
		now := time.Now()
		// we can safely subtract the first "zero" time as it'll be much larger than doubleClickDelay
		if now.Sub(w.mouseClickTime).Nanoseconds()/1e6 <= doubleClickDelay {
			if wid, ok := co.(fyne.DoubleTappable); ok {
				doubleTapped = true
				w.queueEvent(func() { wid.DoubleTapped(ev) })
			}
		}
		w.mouseClickTime = now
	}

	// Prevent Tapped from triggering if DoubleTapped has been sent
	if wid, ok := co.(fyne.Tappable); ok && doubleTapped == false {
		if action == glfw.Press {
			w.mousePressed = wid
		} else if action == glfw.Release {
			if wid == w.mousePressed {
				switch button {
				case glfw.MouseButtonRight:
					w.queueEvent(func() { wid.TappedSecondary(ev) })
				default:
					w.queueEvent(func() { wid.Tapped(ev) })
				}
			}
			w.mousePressed = nil
		}
	}
	if wid, ok := co.(fyne.Draggable); ok {
		if action == glfw.Press {
			w.mouseDragPos = w.mousePos
			w.mouseDragged = wid
			w.mouseDraggedOffset = w.mousePos.Subtract(co.Position()).Subtract(ev.Position)
		}
	}
	if action == glfw.Release && w.mouseDragged != nil {
		w.mouseDragged.DragEnd()
		if w.objIsDragged(w.mouseOver) && !w.objIsDragged(coMouse) {
			w.mouseOut()
		}
		w.mouseDragged = nil
	}
}

func (w *window) mouseScrolled(viewport *glfw.Window, xoff float64, yoff float64) {
	co, _, _ := w.findObjectAtPositionMatching(w.canvas, w.mousePos, func(object fyne.CanvasObject) bool {
		_, ok := object.(fyne.Scrollable)
		return ok
	})

	switch wid := co.(type) {
	case fyne.Scrollable:
		ev := &fyne.ScrollEvent{}
		ev.DeltaX = int(xoff * scrollSpeed)
		ev.DeltaY = int(yoff * scrollSpeed)
		wid.Scrolled(ev)
	}
}

func convertMouseButton(button glfw.MouseButton) desktop.MouseButton {
	switch button {
	case glfw.MouseButton1:
		return desktop.LeftMouseButton
	case glfw.MouseButton2:
		return desktop.RightMouseButton
	default:
		return 0
	}
}

func keyToName(key glfw.Key) fyne.KeyName {
	switch key {
	// non-printable
	case glfw.KeyEscape:
		return fyne.KeyEscape
	case glfw.KeyEnter:
		return fyne.KeyReturn
	case glfw.KeyTab:
		return fyne.KeyTab
	case glfw.KeyBackspace:
		return fyne.KeyBackspace
	case glfw.KeyInsert:
		return fyne.KeyInsert
	case glfw.KeyDelete:
		return fyne.KeyDelete
	case glfw.KeyRight:
		return fyne.KeyRight
	case glfw.KeyLeft:
		return fyne.KeyLeft
	case glfw.KeyDown:
		return fyne.KeyDown
	case glfw.KeyUp:
		return fyne.KeyUp
	case glfw.KeyPageUp:
		return fyne.KeyPageUp
	case glfw.KeyPageDown:
		return fyne.KeyPageDown
	case glfw.KeyHome:
		return fyne.KeyHome
	case glfw.KeyEnd:
		return fyne.KeyEnd

	case glfw.KeyF1:
		return fyne.KeyF1
	case glfw.KeyF2:
		return fyne.KeyF2
	case glfw.KeyF3:
		return fyne.KeyF3
	case glfw.KeyF4:
		return fyne.KeyF4
	case glfw.KeyF5:
		return fyne.KeyF5
	case glfw.KeyF6:
		return fyne.KeyF6
	case glfw.KeyF7:
		return fyne.KeyF7
	case glfw.KeyF8:
		return fyne.KeyF8
	case glfw.KeyF9:
		return fyne.KeyF9
	case glfw.KeyF10:
		return fyne.KeyF10
	case glfw.KeyF11:
		return fyne.KeyF11
	case glfw.KeyF12:
		return fyne.KeyF12

	case glfw.KeyKPEnter:
		return fyne.KeyEnter

	// printable
	case glfw.KeyA:
		return fyne.KeyA
	case glfw.KeyB:
		return fyne.KeyB
	case glfw.KeyC:
		return fyne.KeyC
	case glfw.KeyD:
		return fyne.KeyD
	case glfw.KeyE:
		return fyne.KeyE
	case glfw.KeyF:
		return fyne.KeyF
	case glfw.KeyG:
		return fyne.KeyG
	case glfw.KeyH:
		return fyne.KeyH
	case glfw.KeyI:
		return fyne.KeyI
	case glfw.KeyJ:
		return fyne.KeyJ
	case glfw.KeyK:
		return fyne.KeyK
	case glfw.KeyL:
		return fyne.KeyL
	case glfw.KeyM:
		return fyne.KeyM
	case glfw.KeyN:
		return fyne.KeyN
	case glfw.KeyO:
		return fyne.KeyO
	case glfw.KeyP:
		return fyne.KeyP
	case glfw.KeyQ:
		return fyne.KeyQ
	case glfw.KeyR:
		return fyne.KeyR
	case glfw.KeyS:
		return fyne.KeyS
	case glfw.KeyT:
		return fyne.KeyT
	case glfw.KeyU:
		return fyne.KeyU
	case glfw.KeyV:
		return fyne.KeyV
	case glfw.KeyW:
		return fyne.KeyW
	case glfw.KeyX:
		return fyne.KeyX
	case glfw.KeyY:
		return fyne.KeyY
	case glfw.KeyZ:
		return fyne.KeyZ
	case glfw.Key0:
		return fyne.Key0
	case glfw.Key1:
		return fyne.Key1
	case glfw.Key2:
		return fyne.Key2
	case glfw.Key3:
		return fyne.Key3
	case glfw.Key4:
		return fyne.Key4
	case glfw.Key5:
		return fyne.Key5
	case glfw.Key6:
		return fyne.Key6
	case glfw.Key7:
		return fyne.Key7
	case glfw.Key8:
		return fyne.Key8
	case glfw.Key9:
		return fyne.Key9

	// desktop
	case glfw.KeyLeftShift:
		return desktop.KeyShiftLeft
	case glfw.KeyRightShift:
		return desktop.KeyShiftRight
	case glfw.KeyLeftControl:
		return desktop.KeyControlLeft
	case glfw.KeyRightControl:
		return desktop.KeyControlRight
	case glfw.KeyLeftAlt:
		return desktop.KeyAltLeft
	case glfw.KeyRightAlt:
		return desktop.KeyAltRight
	case glfw.KeyLeftSuper:
		return desktop.KeySuperLeft
	case glfw.KeyRightSuper:
		return desktop.KeySuperRight
	case glfw.KeyMenu:
		return desktop.KeyMenu
	}
	return ""
}

func (w *window) keyPressed(viewport *glfw.Window, key glfw.Key, scancode int, action glfw.Action, mods glfw.ModifierKey) {
	keyName := keyToName(key)
	if keyName == "" {
		return
	}
	keyEvent := &fyne.KeyEvent{Name: keyName}
	keyDesktopModifier := desktopModifier(mods)

	if keyName == fyne.KeyTab {
		if keyDesktopModifier == 0 {
			if action != glfw.Release {
				w.canvas.focusMgr.FocusNext(w.canvas.focused)
			}
			return
		} else if keyDesktopModifier == desktop.ShiftModifier {
			if action != glfw.Release {
				w.canvas.focusMgr.FocusPrevious(w.canvas.focused)
			}
			return
		}
	}
	if action == glfw.Press {
		if w.canvas.Focused() != nil {
			if focused, ok := w.canvas.Focused().(desktop.Keyable); ok {
				w.queueEvent(func() { focused.KeyDown(keyEvent) })
			}
		} else if w.canvas.onKeyDown != nil {
			w.queueEvent(func() { w.canvas.onKeyDown(keyEvent) })
		}
	} else if action == glfw.Release { // ignore key up in core events
		if w.canvas.Focused() != nil {
			if focused, ok := w.canvas.Focused().(desktop.Keyable); ok {
				w.queueEvent(func() { focused.KeyUp(keyEvent) })
			}
		} else if w.canvas.onKeyUp != nil {
			w.queueEvent(func() { w.canvas.onKeyUp(keyEvent) })
		}
		return
	} // key repeat will fall through to TypedKey and TypedShortcut

	var shortcut fyne.Shortcut
	ctrlMod := desktop.ControlModifier
	if runtime.GOOS == "darwin" {
		ctrlMod = desktop.SuperModifier
	}
	if keyDesktopModifier == ctrlMod {
		switch keyName {
		case fyne.KeyV:
			// detect paste shortcut
			shortcut = &fyne.ShortcutPaste{
				Clipboard: w.Clipboard(),
			}
		case fyne.KeyC:
			// detect copy shortcut
			shortcut = &fyne.ShortcutCopy{
				Clipboard: w.Clipboard(),
			}
		case fyne.KeyX:
			// detect cut shortcut
			shortcut = &fyne.ShortcutCut{
				Clipboard: w.Clipboard(),
			}
		}
	}
	if shortcut == nil && keyDesktopModifier != 0 {
		shortcut = &desktop.CustomShortcut{
			KeyName:  keyName,
			Modifier: keyDesktopModifier,
		}
	}

	if shortcutable, ok := w.canvas.Focused().(fyne.Shortcutable); ok {
		if shortcutable.TypedShortcut(shortcut) {
			return
		}
	} else if w.canvas.shortcut.TypedShortcut(shortcut) {
		return
	}

	// No shortcut detected, pass down to TypedKey
	if w.canvas.Focused() != nil {
		w.queueEvent(func() { w.canvas.Focused().TypedKey(keyEvent) })
	} else if w.canvas.onTypedKey != nil {
		w.queueEvent(func() { w.canvas.onTypedKey(keyEvent) })
	}
}

func desktopModifier(mods glfw.ModifierKey) desktop.Modifier {
	var m desktop.Modifier
	if (mods & glfw.ModShift) != 0 {
		m |= desktop.ShiftModifier
	}
	if (mods & glfw.ModControl) != 0 {
		m |= desktop.ControlModifier
	}
	if (mods & glfw.ModAlt) != 0 {
		m |= desktop.AltModifier
	}
	if (mods & glfw.ModSuper) != 0 {
		m |= desktop.SuperModifier
	}
	return m
}

// charModInput defines the character with modifiers callback which is called when a
// Unicode character is input regardless of what modifier keys are used.
//
// The character with modifiers callback is intended for implementing custom
// Unicode character input. Characters do not map 1:1 to physical keys,
// as a key may produce zero, one or more characters.
func (w *window) charModInput(viewport *glfw.Window, char rune, mods glfw.ModifierKey) {
	if w.canvas.Focused() == nil && w.canvas.onTypedRune == nil {
		return
	}

	if w.canvas.Focused() != nil {
		w.queueEvent(func() { w.canvas.Focused().TypedRune(char) })
	} else if w.canvas.onTypedRune != nil {
		w.queueEvent(func() { w.canvas.onTypedRune(char) })
	}
}

func (w *window) focused(viewport *glfw.Window, focused bool) {
	if w.canvas.focused == nil {
		return
	}

	if focused {
		w.canvas.focused.FocusGained()
	} else {
		w.canvas.focused.FocusLost()
	}
}

func (w *window) RunWithContext(f func()) {
	w.viewport.MakeContextCurrent()

	f()

	glfw.DetachCurrentContext()
}

func (w *window) RescaleContext() {
	runOnMain(func() {
		w.rescaleOnMain()
	})
}

func (w *window) rescaleOnMain() {
	w.fitContent()
	size := w.canvas.size.Union(w.canvas.MinSize())
	newWidth, newHeight := w.screenSize(size)
	w.viewport.SetSize(newWidth, newHeight)
}

func (w *window) Context() interface{} {
	return nil
}

// Use this method to queue up a callback that handles an event. This ensures
// user interaction events for a given window are processed in order.
func (w *window) queueEvent(fn func()) {
	w.eventWait.Add(1)
	select {
	case w.eventQueue <- fn:
	default:
		fyne.LogError("EventQueue full", nil)
	}
}

func (w *window) runEventQueue() {
	for fn := range w.eventQueue {
		fn()
		w.eventWait.Done()
	}
}

func (w *window) waitForEvents() {
	w.eventWait.Wait()
}

func (d *gLDriver) CreateWindow(title string) fyne.Window {
	var ret *window
	runOnMain(func() {
		master := len(d.windows) == 0
		if master {
			d.initGLFW()
		}

		// make the window hidden, we will set it up and then show it later
		glfw.WindowHint(glfw.Visible, 0)
		initWindowHints()

		win, err := glfw.CreateWindow(10, 10, title, nil, nil)
		if err != nil {
			fyne.LogError("window creation error", err)
			return
		}
		win.MakeContextCurrent()

		ret = &window{viewport: win, title: title, master: master}

		// This channel will be closed when the window is closed.
		ret.eventQueue = make(chan func(), 1024)
		go ret.runEventQueue()

		ret.canvas = newCanvas()
		ret.canvas.painter = gl.NewPainter(ret.canvas, ret)
		ret.canvas.painter.Init()
		ret.canvas.context = ret
		ret.canvas.detectedScale = ret.detectScale()
		ret.canvas.scale = ret.canvas.detectedScale
		ret.SetIcon(ret.icon) // if this is nil we will get the app icon
		d.windows = append(d.windows, ret)

		win.SetCloseCallback(ret.closed)
		win.SetPosCallback(ret.moved)
		win.SetSizeCallback(ret.resized)
		win.SetFramebufferSizeCallback(ret.frameSized)
		win.SetRefreshCallback(ret.refresh)
		win.SetCursorPosCallback(ret.mouseMoved)
		win.SetMouseButtonCallback(ret.mouseClicked)
		win.SetScrollCallback(ret.mouseScrolled)
		win.SetKeyCallback(ret.keyPressed)
		win.SetCharModsCallback(ret.charModInput)
		win.SetFocusCallback(ret.focused)
		glfw.DetachCurrentContext()
	})
	return ret
}

func (d *gLDriver) AllWindows() []fyne.Window {
	return d.windows
}<|MERGE_RESOLUTION|>--- conflicted
+++ resolved
@@ -149,11 +149,7 @@
 
 // screenSize computes the actual output size of the given content size in screen pixels
 func (w *window) screenSize(canvasSize fyne.Size) (int, int) {
-<<<<<<< HEAD
-	return driver.ScaleInt(w.canvas, canvasSize.Width), driver.ScaleInt(w.canvas, canvasSize.Height)
-=======
 	return internal.ScaleInt(w.canvas, canvasSize.Width), internal.ScaleInt(w.canvas, canvasSize.Height)
->>>>>>> ce902dd0
 }
 
 func (w *window) RequestFocus() {
@@ -167,11 +163,7 @@
 
 func (w *window) Resize(size fyne.Size) {
 	w.canvas.Resize(size)
-<<<<<<< HEAD
-	w.width, w.height = driver.ScaleInt(w.canvas, size.Width), driver.ScaleInt(w.canvas, size.Height)
-=======
 	w.width, w.height = internal.ScaleInt(w.canvas, size.Width), internal.ScaleInt(w.canvas, size.Height)
->>>>>>> ce902dd0
 	runOnMain(func() {
 		w.ignoreResize = true
 		w.viewport.SetSize(w.width, w.height)
@@ -370,13 +362,8 @@
 
 func (w *window) resize(canvasSize fyne.Size) {
 	if !w.fullScreen && !w.fixedSize {
-<<<<<<< HEAD
-		w.width = driver.ScaleInt(w.canvas, canvasSize.Width)
-		w.height = driver.ScaleInt(w.canvas, canvasSize.Height)
-=======
 		w.width = internal.ScaleInt(w.canvas, canvasSize.Width)
 		w.height = internal.ScaleInt(w.canvas, canvasSize.Height)
->>>>>>> ce902dd0
 	}
 
 	w.canvas.Resize(canvasSize)
@@ -440,11 +427,7 @@
 	if w.ignoreResize {
 		return
 	}
-<<<<<<< HEAD
-	w.resize(fyne.NewSize(driver.UnscaleInt(w.canvas, width), driver.UnscaleInt(w.canvas, height)))
-=======
 	w.resize(fyne.NewSize(internal.UnscaleInt(w.canvas, width), internal.UnscaleInt(w.canvas, height)))
->>>>>>> ce902dd0
 }
 
 func (w *window) frameSized(viewport *glfw.Window, width, height int) {
@@ -471,11 +454,7 @@
 }
 
 func (w *window) mouseMoved(viewport *glfw.Window, xpos float64, ypos float64) {
-<<<<<<< HEAD
-	w.mousePos = fyne.NewPos(driver.UnscaleInt(w.canvas, int(xpos)), driver.UnscaleInt(w.canvas, int(ypos)))
-=======
 	w.mousePos = fyne.NewPos(internal.UnscaleInt(w.canvas, int(xpos)), internal.UnscaleInt(w.canvas, int(ypos)))
->>>>>>> ce902dd0
 
 	cursor := defaultCursor
 	obj, x, y := w.findObjectAtPositionMatching(w.canvas, w.mousePos, func(object fyne.CanvasObject) bool {
