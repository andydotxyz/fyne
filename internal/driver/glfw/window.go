--- conflicted
+++ resolved
@@ -919,14 +919,10 @@
 }
 
 func (w *window) mouseScrolled(viewport *glfw.Window, xoff float64, yoff float64) {
-<<<<<<< HEAD
 	w.mouseLock.RLock()
 	mousePos := w.mousePos
 	w.mouseLock.RUnlock()
-	co, _, _ := w.findObjectAtPositionMatching(w.canvas, mousePos, func(object fyne.CanvasObject) bool {
-=======
 	co, pos, _ := w.findObjectAtPositionMatching(w.canvas, w.mousePos, func(object fyne.CanvasObject) bool {
->>>>>>> dddf878f
 		_, ok := object.(fyne.Scrollable)
 		return ok
 	})
@@ -940,7 +936,7 @@
 		ev := &fyne.ScrollEvent{}
 		ev.Scrolled = fyne.NewDelta(float32(xoff)*scrollSpeed, float32(yoff)*scrollSpeed)
 		ev.Position = pos
-		ev.AbsolutePosition = w.mousePos
+		ev.AbsolutePosition = mousePos
 		wid.Scrolled(ev)
 	}
 }
@@ -1288,11 +1284,7 @@
 		}
 	}
 
-<<<<<<< HEAD
-	if shortcut == nil && modifier != 0 && !isKeyModifierPair(keyName, modifier) && modifier != desktop.ShiftModifier {
-=======
-	if shortcut == nil && keyDesktopModifier != 0 && !isKeyModifier(keyName) && keyDesktopModifier != desktop.ShiftModifier {
->>>>>>> dddf878f
+	if shortcut == nil && modifier != 0 && !isKeyModifier(keyName) && modifier != desktop.ShiftModifier {
 		shortcut = &desktop.CustomShortcut{
 			KeyName:  keyName,
 			Modifier: modifier,
