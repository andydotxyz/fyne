package glfw

import "C"
import (
	"bytes"
	"context"
	"image"
	_ "image/png" // for the icon
	"runtime"
	"sync"
	"time"

	"fyne.io/fyne/v2"
	"fyne.io/fyne/v2/driver/desktop"
	"fyne.io/fyne/v2/internal"
	"fyne.io/fyne/v2/internal/cache"
	"fyne.io/fyne/v2/internal/driver"
	"fyne.io/fyne/v2/internal/painter/gl"
	"fyne.io/fyne/v2/widget"

	"github.com/go-gl/glfw/v3.3/glfw"
)

const (
	scrollSpeed      = float32(10)
	doubleClickDelay = 300 // ms (maximum interval between clicks for double click detection)
)

var (
	cursorMap    map[desktop.StandardCursor]*glfw.Cursor
	defaultTitle = "Fyne Application"
)

func initCursors() {
	cursorMap = map[desktop.StandardCursor]*glfw.Cursor{
		desktop.DefaultCursor:   glfw.CreateStandardCursor(glfw.ArrowCursor),
		desktop.TextCursor:      glfw.CreateStandardCursor(glfw.IBeamCursor),
		desktop.CrosshairCursor: glfw.CreateStandardCursor(glfw.CrosshairCursor),
		desktop.PointerCursor:   glfw.CreateStandardCursor(glfw.HandCursor),
		desktop.HResizeCursor:   glfw.CreateStandardCursor(glfw.HResizeCursor),
		desktop.VResizeCursor:   glfw.CreateStandardCursor(glfw.VResizeCursor),
		desktop.HiddenCursor:    nil,
	}
}

// Declare conformity to Window interface
var _ fyne.Window = (*window)(nil)

type window struct {
	viewport   *glfw.Window
	viewLock   sync.RWMutex
	createLock sync.Once
	decorate   bool
	closing    bool
	fixedSize  bool

	cursor       desktop.Cursor
	customCursor *glfw.Cursor
	canvas       *glCanvas
	driver       *gLDriver
	title        string
	icon         fyne.Resource
	mainmenu     *fyne.MainMenu

	clipboard fyne.Clipboard

	master     bool
	fullScreen bool
	centered   bool
	visible    bool

	mousePos             fyne.Position
	mouseDragged         fyne.Draggable
	mouseDraggedObjStart fyne.Position
	mouseDraggedOffset   fyne.Position
	mouseDragPos         fyne.Position
	mouseDragStarted     bool
	mouseButton          desktop.MouseButton
	mouseOver            desktop.Hoverable
	mouseLastClick       fyne.CanvasObject
	mousePressed         fyne.CanvasObject
	mouseClickCount      int
	mouseCancelFunc      context.CancelFunc
	onClosed             func()
	onCloseIntercepted   func()

	menuTogglePending       fyne.KeyName
	menuDeactivationPending fyne.KeyName

	xpos, ypos    int
	width, height int
	shouldExpand  bool

	eventLock  sync.RWMutex
	eventQueue chan func()
	eventWait  sync.WaitGroup
	pending    []func()
}

func (w *window) Title() string {
	return w.title
}

func (w *window) SetTitle(title string) {
	w.title = title

	w.runOnMainWhenCreated(func() {
		w.viewport.SetTitle(title)
	})
}

func (w *window) FullScreen() bool {
	return w.fullScreen
}

func (w *window) SetFullScreen(full bool) {
	w.fullScreen = full
	if !w.visible {
		return
	}

	runOnMain(func() {
		monitor := w.getMonitorForWindow()
		mode := monitor.GetVideoMode()

		if full {
			w.viewport.SetMonitor(monitor, 0, 0, mode.Width, mode.Height, mode.RefreshRate)
		} else {
			w.viewport.SetMonitor(nil, w.xpos, w.ypos, w.width, w.height, 0)
		}
	})
}

func (w *window) CenterOnScreen() {
	w.centered = true

	if w.view() != nil {
		runOnMain(w.doCenterOnScreen)
	}
}

func (w *window) doCenterOnScreen() {
	viewWidth, viewHeight := w.screenSize(w.canvas.size)

	// get window dimensions in pixels
	monitor := w.getMonitorForWindow()
	monMode := monitor.GetVideoMode()

	// these come into play when dealing with multiple monitors
	monX, monY := monitor.GetPos()

	// math them to the middle
	newX := (monMode.Width / 2) - (viewWidth / 2) + monX
	newY := (monMode.Height / 2) - (viewHeight / 2) + monY

	// set new window coordinates
	w.viewport.SetPos(newX, newY)
}

// minSizeOnScreen gets the padded minimum size of a window content in screen pixels
func (w *window) minSizeOnScreen() (int, int) {
	// get minimum size of content inside the window
	return w.screenSize(w.canvas.MinSize())
}

// screenSize computes the actual output size of the given content size in screen pixels
func (w *window) screenSize(canvasSize fyne.Size) (int, int) {
	return internal.ScaleInt(w.canvas, canvasSize.Width), internal.ScaleInt(w.canvas, canvasSize.Height)
}

func (w *window) RequestFocus() {
	if isWayland {
		return
	}

	w.runOnMainWhenCreated(w.viewport.Focus)
}

func (w *window) Resize(size fyne.Size) {
	// we cannot perform this until window is prepared as we don't know it's scale!

	w.runOnMainWhenCreated(func() {
		w.canvas.Resize(size)
		w.viewLock.Lock()

		width, height := internal.ScaleInt(w.canvas, size.Width), internal.ScaleInt(w.canvas, size.Height)
		if w.fixedSize || !w.visible { // fixed size ignores future `resized` and if not visible we may not get the event
			w.width, w.height = width, height
		}
		w.viewLock.Unlock()

		w.viewport.SetSize(width, height)
		w.fitContent()
	})
}

func (w *window) FixedSize() bool {
	return w.fixedSize
}

func (w *window) SetFixedSize(fixed bool) {
	w.fixedSize = fixed

	if w.view() != nil {
		w.fitContent()
	}
}

func (w *window) Padded() bool {
	return w.canvas.padded
}

func (w *window) SetPadded(padded bool) {
	w.canvas.SetPadded(padded)

	w.runOnMainWhenCreated(w.fitContent)
}

func (w *window) Icon() fyne.Resource {
	if w.icon == nil {
		return fyne.CurrentApp().Icon()
	}

	return w.icon
}

func (w *window) SetIcon(icon fyne.Resource) {
	w.icon = icon
	if icon == nil {
		appIcon := fyne.CurrentApp().Icon()
		if appIcon != nil {
			w.SetIcon(appIcon)
		}
		return
	}

	if string(icon.Content()[:4]) == "<svg" {
		fyne.LogError("Window icon does not support vector images", nil)
		return
	}

	w.runOnMainWhenCreated(func() {
		if w.icon == nil {
			w.viewport.SetIcon(nil)
			return
		}

		pix, _, err := image.Decode(bytes.NewReader(w.icon.Content()))
		if err != nil {
			fyne.LogError("Failed to decode image for window icon", err)
			return
		}

		w.viewport.SetIcon([]image.Image{pix})
	})
}

func (w *window) SetMaster() {
	w.master = true
}

func (w *window) MainMenu() *fyne.MainMenu {
	return w.mainmenu
}

func (w *window) SetMainMenu(menu *fyne.MainMenu) {
	w.mainmenu = menu
	w.runOnMainWhenCreated(func() {
		w.canvas.buildMenu(w, menu)
	})
}

func (w *window) fitContent() {
	if w.canvas.Content() == nil {
		return
	}

	if w.isClosing() {
		return
	}

	minWidth, minHeight := w.minSizeOnScreen()
	w.viewLock.RLock()
	view := w.viewport
	w.viewLock.RUnlock()
	if w.width < minWidth || w.height < minHeight {
		if w.width < minWidth {
			w.width = minWidth
		}
		if w.height < minHeight {
			w.height = minHeight
		}
		w.viewLock.Lock()
		w.shouldExpand = true // queue the resize to happen on main
		w.viewLock.Unlock()
	}
	if w.fixedSize {
		w.width = internal.ScaleInt(w.canvas, w.Canvas().Size().Width)
		w.height = internal.ScaleInt(w.canvas, w.Canvas().Size().Height)

		view.SetSizeLimits(w.width, w.height, w.width, w.height)
	} else {
		view.SetSizeLimits(minWidth, minHeight, glfw.DontCare, glfw.DontCare)
	}
}

func (w *window) SetOnClosed(closed func()) {
	w.onClosed = closed
}

func (w *window) SetCloseIntercept(callback func()) {
	w.onCloseIntercepted = callback
}

func (w *window) getMonitorForWindow() *glfw.Monitor {
	x, y := w.xpos, w.ypos
	if w.fullScreen {
		x, y = w.viewport.GetPos()
	}
	xOff := x + (w.width / 2)
	yOff := y + (w.height / 2)

	for _, monitor := range glfw.GetMonitors() {
		x, y := monitor.GetPos()

		if x > xOff || y > yOff {
			continue
		}
		if x+monitor.GetVideoMode().Width <= xOff || y+monitor.GetVideoMode().Height <= yOff {
			continue
		}

		return monitor
	}

	// try built-in function to detect monitor if above logic didn't succeed
	// if it doesn't work then return primary monitor as default
	monitor := w.viewport.GetMonitor()
	if monitor == nil {
		monitor = glfw.GetPrimaryMonitor()
	}
	return monitor
}

func (w *window) calculatedScale() float32 {
	return calculateScale(userScale(), fyne.CurrentDevice().SystemScaleForWindow(w), w.detectScale())
}

func (w *window) detectScale() float32 {
	monitor := w.getMonitorForWindow()
	widthMm, _ := monitor.GetPhysicalSize()
	widthPx := monitor.GetVideoMode().Width

	return calculateDetectedScale(widthMm, widthPx)
}

func (w *window) detectTextureScale() float32 {
	winWidth, _ := w.viewport.GetSize()
	texWidth, _ := w.viewport.GetFramebufferSize()
	return float32(texWidth) / float32(winWidth)
}

func (w *window) Show() {
	go w.doShow()
}

func (w *window) doShow() {
	if w.view() != nil {
		w.doShowAgain()
		return
	}

	for !running() {
		time.Sleep(time.Millisecond * 10)
	}
	w.createLock.Do(w.create)
	if w.view() == nil {
		return
	}

	runOnMain(func() {
		w.viewLock.Lock()
		w.visible = true
		w.viewLock.Unlock()
		w.viewport.SetTitle(w.title)

		if w.centered {
			w.doCenterOnScreen() // lastly center if that was requested
		}
		w.viewport.Show()

		// save coordinates
		w.xpos, w.ypos = w.viewport.GetPos()

		if w.fullScreen { // this does not work if called before viewport.Show()
			go func() {
				time.Sleep(time.Millisecond * 100)
				w.SetFullScreen(true)
			}()
		}
	})

	// show top canvas element
	if w.canvas.Content() != nil {
		w.canvas.Content().Show()
	}
}

func (w *window) Hide() {
	if w.isClosing() {
		return
	}

	runOnMain(func() {
		w.viewLock.Lock()
		w.visible = false
		w.viewport.Hide()
		w.viewLock.Unlock()

		// hide top canvas element
		if w.canvas.Content() != nil {
			w.canvas.Content().Hide()
		}
	})
}

func (w *window) Close() {
	if w.isClosing() {
		return
	}

	w.closing = true
	w.viewport.SetShouldClose(true)

	w.canvas.walkTrees(nil, func(node *renderCacheNode) {
		switch co := node.obj.(type) {
		case fyne.Widget:
			cache.DestroyRenderer(co)
		}
	})

	// trigger callbacks
	if w.onClosed != nil {
		w.queueEvent(w.onClosed)
	}
}

func (w *window) ShowAndRun() {
	w.Show()
	w.driver.Run()
}

// Clipboard returns the system clipboard
func (w *window) Clipboard() fyne.Clipboard {
	if w.view() == nil {
		return nil
	}

	if w.clipboard == nil {
		w.clipboard = &clipboard{window: w.viewport}
	}
	return w.clipboard
}

func (w *window) Content() fyne.CanvasObject {
	return w.canvas.Content()
}

func (w *window) SetContent(content fyne.CanvasObject) {
	w.viewLock.RLock()
	visible := w.visible
	w.viewLock.RUnlock()
	// hide old canvas element
	if visible && w.canvas.Content() != nil {
		w.canvas.Content().Hide()
	}

	w.canvas.SetContent(content)
	w.RescaleContext()
}

func (w *window) Canvas() fyne.Canvas {
	return w.canvas
}

func (w *window) closed(viewport *glfw.Window) {
	viewport.SetShouldClose(false)

	if w.onCloseIntercepted != nil {
		w.queueEvent(w.onCloseIntercepted)
		return
	}

	w.Close()
}

// destroy this window and, if it's the last window quit the app
func (w *window) destroy(d *gLDriver) {
	w.eventLock.RLock()
	queue := w.eventQueue
	w.eventLock.RUnlock()

	// finish serial event queue and nil it so we don't panic if window.closed() is called twice.
	if queue != nil {
		w.waitForEvents()

		w.eventLock.Lock()
		close(w.eventQueue)
		w.eventQueue = nil
		w.eventLock.Unlock()
	}

	if w.master {
		d.Quit()
	} else if runtime.GOOS == "darwin" {
		go d.focusPreviousWindow()
	}
}

func (w *window) moved(_ *glfw.Window, x, y int) {
	if !w.fullScreen { // don't save the move to top left when changing to fullscreen
		// save coordinates
		w.xpos, w.ypos = x, y
	}

	if w.canvas.detectedScale == w.detectScale() {
		return
	}

	w.canvas.detectedScale = w.detectScale()
	go w.canvas.reloadScale()
}

func (w *window) resized(_ *glfw.Window, width, height int) {
	if w.fixedSize {
		return
	}

	canvasSize := fyne.NewSize(internal.UnscaleInt(w.canvas, width), internal.UnscaleInt(w.canvas, height))
	if !w.fullScreen {
		w.width = internal.ScaleInt(w.canvas, canvasSize.Width)
		w.height = internal.ScaleInt(w.canvas, canvasSize.Height)
	}

	if !w.visible { // don't redraw if hidden
		w.canvas.Resize(canvasSize)
		return
	}

	w.platformResize(canvasSize)
}

func (w *window) frameSized(viewport *glfw.Window, width, height int) {
	if width == 0 || height == 0 || runtime.GOOS != "darwin" {
		return
	}

	winWidth, _ := viewport.GetSize()
	newTexScale := float32(width) / float32(winWidth) // This will be > 1.0 on a HiDPI screen
	if w.canvas.texScale != newTexScale {
		w.canvas.texScale = newTexScale
		w.canvas.Refresh(w.canvas.Content()) // reset graphics to apply texture scale
	}
}

func (w *window) refresh(_ *glfw.Window) {
	refreshWindow(w)
}

func (w *window) findObjectAtPositionMatching(canvas *glCanvas, mouse fyne.Position, matches func(object fyne.CanvasObject) bool) (fyne.CanvasObject, fyne.Position, int) {
	return driver.FindObjectAtPositionMatching(mouse, matches, canvas.Overlays().Top(), canvas.menu, canvas.Content())
}

func fyneToNativeCursor(cursor desktop.Cursor) (*glfw.Cursor, bool) {
	switch v := cursor.(type) {
	case desktop.StandardCursor:
		ret, ok := cursorMap[v]
		if !ok {
			return cursorMap[desktop.DefaultCursor], false
		}
		return ret, false
	default:
		img, x, y := cursor.Image()
		if img == nil {
			return nil, true
		}
		return glfw.CreateCursor(img, x, y), true
	}
}

func (w *window) mouseMoved(viewport *glfw.Window, xpos float64, ypos float64) {
	previousPos := w.mousePos
	w.mousePos = fyne.NewPos(internal.UnscaleInt(w.canvas, int(xpos)), internal.UnscaleInt(w.canvas, int(ypos)))

	cursor := desktop.Cursor(desktop.DefaultCursor)

	obj, pos, _ := w.findObjectAtPositionMatching(w.canvas, w.mousePos, func(object fyne.CanvasObject) bool {
		if cursorable, ok := object.(desktop.Cursorable); ok {
			cursor = cursorable.Cursor()
		}
		if _, ok := object.(fyne.Draggable); ok {
			return true
		}

		_, hover := object.(desktop.Hoverable)
		return hover
	})

	if w.cursor != cursor {
		// cursor has changed, store new cursor and apply change via glfw
		rawCursor, isCustomCursor := fyneToNativeCursor(cursor)
		w.cursor = cursor

		if rawCursor == nil {
			viewport.SetInputMode(glfw.CursorMode, glfw.CursorHidden)
		} else {
			viewport.SetInputMode(glfw.CursorMode, glfw.CursorNormal)
			viewport.SetCursor(rawCursor)
		}
		if w.customCursor != nil {
			w.customCursor.Destroy()
			w.customCursor = nil
		}
		if isCustomCursor {
			w.customCursor = rawCursor
		}
	}

	if w.mouseButton != 0 && !w.mouseDragStarted {
		obj, pos, _ := w.findObjectAtPositionMatching(w.canvas, previousPos, func(object fyne.CanvasObject) bool {
			_, ok := object.(fyne.Draggable)
			return ok
		})

		if wid, ok := obj.(fyne.Draggable); ok {
			w.mouseDragPos = previousPos
			w.mouseDragged = wid
			w.mouseDraggedOffset = previousPos.Subtract(pos)
			w.mouseDraggedObjStart = obj.Position()
			w.mouseDragStarted = true
		}
	}

	if obj != nil && !w.objIsDragged(obj) {
		ev := new(desktop.MouseEvent)
		ev.AbsolutePosition = w.mousePos
		ev.Position = pos
		ev.Button = w.mouseButton

		if hovered, ok := obj.(desktop.Hoverable); ok {
			if hovered == w.mouseOver {
				w.queueEvent(func() { hovered.MouseMoved(ev) })
			} else {
				w.mouseOut()
				w.mouseIn(hovered, ev)
			}
		}
	} else if w.mouseOver != nil && !w.objIsDragged(w.mouseOver) {
		w.mouseOut()
	}

	if w.mouseDragged != nil {
		if w.mouseButton > 0 {
			draggedObjDelta := w.mouseDraggedObjStart.Subtract(w.mouseDragged.(fyne.CanvasObject).Position())
			ev := new(fyne.DragEvent)
			ev.AbsolutePosition = w.mousePos
			ev.Position = w.mousePos.Subtract(w.mouseDraggedOffset).Add(draggedObjDelta)
			ev.Dragged = fyne.NewDelta(w.mousePos.X-w.mouseDragPos.X, w.mousePos.Y-w.mouseDragPos.Y)
			wd := w.mouseDragged
			w.queueEvent(func() { wd.Dragged(ev) })

			w.mouseDragStarted = true
			w.mouseDragPos = w.mousePos
		}
	}
}

func (w *window) objIsDragged(obj interface{}) bool {
	if w.mouseDragged != nil && obj != nil {
		draggedObj, _ := obj.(fyne.Draggable)
		return draggedObj == w.mouseDragged
	}
	return false
}

func (w *window) mouseIn(obj desktop.Hoverable, ev *desktop.MouseEvent) {
	w.queueEvent(func() {
		if obj != nil {
			obj.MouseIn(ev)
		}
		w.mouseOver = obj
	})
}

func (w *window) mouseOut() {
	w.queueEvent(func() {
		if w.mouseOver != nil {
			w.mouseOver.MouseOut()
			w.mouseOver = nil
		}
	})
}

func (w *window) mouseClicked(_ *glfw.Window, btn glfw.MouseButton, action glfw.Action, mods glfw.ModifierKey) {
	co, pos, _ := w.findObjectAtPositionMatching(w.canvas, w.mousePos, func(object fyne.CanvasObject) bool {
		switch object.(type) {
		case fyne.Tappable, fyne.SecondaryTappable, fyne.DoubleTappable, fyne.Focusable, desktop.Mouseable, desktop.Hoverable:
			return true
		case fyne.Draggable:
			if w.mouseDragStarted {
				return true
			}
		}

		return false
	})
	ev := new(fyne.PointEvent)
	ev.Position = pos
	ev.AbsolutePosition = w.mousePos

	coMouse := co
	button, modifiers := convertMouseButton(btn, mods)
	if wid, ok := co.(desktop.Mouseable); ok {
		mev := new(desktop.MouseEvent)
		mev.Position = ev.Position
		mev.AbsolutePosition = w.mousePos
		mev.Button = button
		mev.Modifier = modifiers
		if action == glfw.Press {
			w.queueEvent(func() { wid.MouseDown(mev) })
		} else if action == glfw.Release {
			if w.mouseDragged == nil {
				w.queueEvent(func() { wid.MouseUp(mev) })
			} else {
				if dragged, ok := w.mouseDragged.(desktop.Mouseable); ok {
					mev.Position = w.mousePos.Subtract(w.mouseDraggedOffset)
					w.queueEvent(func() { dragged.MouseUp(mev) })
				} else {
					w.queueEvent(func() { wid.MouseUp(mev) })
				}
			}
		}
	}

	if wid, ok := co.(fyne.Focusable); ok {
		w.canvas.Focus(wid)
	} else {
		w.canvas.Unfocus()
	}

	if action == glfw.Press {
		w.mouseButton |= button
	} else if action == glfw.Release {
		w.mouseButton &= ^button
	}

	if action == glfw.Release && w.mouseDragged != nil {
		if w.mouseDragStarted {
			w.queueEvent(w.mouseDragged.DragEnd)
			w.mouseDragStarted = false
		}
		if w.objIsDragged(w.mouseOver) && !w.objIsDragged(coMouse) {
			w.mouseOut()
		}
		w.mouseDragged = nil
	}
	_, tap := co.(fyne.Tappable)
	_, altTap := co.(fyne.SecondaryTappable)
	if tap || altTap {
		if action == glfw.Press {
			w.mousePressed = co
		} else if action == glfw.Release {
			if co == w.mousePressed {
				if button == desktop.MouseButtonSecondary && altTap {
					w.queueEvent(func() { co.(fyne.SecondaryTappable).TappedSecondary(ev) })
				}
			}
		}
	}

	// Check for double click/tap on left mouse button
	if action == glfw.Release && button == desktop.MouseButtonPrimary {
		_, doubleTap := co.(fyne.DoubleTappable)
		if doubleTap {
			w.mouseClickCount++
			w.mouseLastClick = co
			if w.mouseCancelFunc != nil {
				w.mouseCancelFunc()
				return
			}
			go w.waitForDoubleTap(co, ev)
		} else {
			if wid, ok := co.(fyne.Tappable); ok && co == w.mousePressed {
				w.queueEvent(func() { wid.Tapped(ev) })
			}
			w.mousePressed = nil
		}
	}
}

func (w *window) waitForDoubleTap(co fyne.CanvasObject, ev *fyne.PointEvent) {
	var ctx context.Context
	ctx, w.mouseCancelFunc = context.WithDeadline(context.TODO(), time.Now().Add(time.Millisecond*doubleClickDelay))
	defer w.mouseCancelFunc()

	<-ctx.Done()
	if w.mouseClickCount == 2 && w.mouseLastClick == co {
		if wid, ok := co.(fyne.DoubleTappable); ok {
			w.queueEvent(func() { wid.DoubleTapped(ev) })
		}
	} else if co == w.mousePressed {
		if wid, ok := co.(fyne.Tappable); ok {
			w.queueEvent(func() { wid.Tapped(ev) })
		}
	}
	w.mouseClickCount = 0
	w.mousePressed = nil
	w.mouseCancelFunc = nil
	w.mouseLastClick = nil
}

func (w *window) mouseScrolled(viewport *glfw.Window, xoff float64, yoff float64) {
	co, _, _ := w.findObjectAtPositionMatching(w.canvas, w.mousePos, func(object fyne.CanvasObject) bool {
		_, ok := object.(fyne.Scrollable)
		return ok
	})
	switch wid := co.(type) {
	case fyne.Scrollable:
		if runtime.GOOS != "darwin" && xoff == 0 &&
			(viewport.GetKey(glfw.KeyLeftShift) == glfw.Press ||
				viewport.GetKey(glfw.KeyRightShift) == glfw.Press) {
			xoff, yoff = yoff, xoff
		}
		ev := &fyne.ScrollEvent{}
		ev.Scrolled = fyne.NewDelta(float32(xoff)*scrollSpeed, float32(yoff)*scrollSpeed)
		wid.Scrolled(ev)
	}
}

func convertMouseButton(btn glfw.MouseButton, mods glfw.ModifierKey) (desktop.MouseButton, desktop.Modifier) {
	modifier := desktopModifier(mods)
	var button desktop.MouseButton
	rightClick := false
	if runtime.GOOS == "darwin" {
		if modifier&desktop.ControlModifier != 0 {
			rightClick = true
			modifier &^= desktop.ControlModifier
		}
		if modifier&desktop.SuperModifier != 0 {
			modifier |= desktop.ControlModifier
			modifier &^= desktop.SuperModifier
		}
	}
	switch btn {
	case glfw.MouseButton1:
		if rightClick {
			button = desktop.MouseButtonSecondary
		} else {
			button = desktop.MouseButtonPrimary
		}
	case glfw.MouseButton2:
		button = desktop.MouseButtonSecondary
	case glfw.MouseButton3:
		button = desktop.MouseButtonTertiary
	}
	return button, modifier
}

var keyCodeMap = map[glfw.Key]fyne.KeyName{
	// non-printable
	glfw.KeyEscape:    fyne.KeyEscape,
	glfw.KeyEnter:     fyne.KeyReturn,
	glfw.KeyTab:       fyne.KeyTab,
	glfw.KeyBackspace: fyne.KeyBackspace,
	glfw.KeyInsert:    fyne.KeyInsert,
	glfw.KeyDelete:    fyne.KeyDelete,
	glfw.KeyRight:     fyne.KeyRight,
	glfw.KeyLeft:      fyne.KeyLeft,
	glfw.KeyDown:      fyne.KeyDown,
	glfw.KeyUp:        fyne.KeyUp,
	glfw.KeyPageUp:    fyne.KeyPageUp,
	glfw.KeyPageDown:  fyne.KeyPageDown,
	glfw.KeyHome:      fyne.KeyHome,
	glfw.KeyEnd:       fyne.KeyEnd,

	glfw.KeySpace:   fyne.KeySpace,
	glfw.KeyKPEnter: fyne.KeyEnter,

	// functions
	glfw.KeyF1:  fyne.KeyF1,
	glfw.KeyF2:  fyne.KeyF2,
	glfw.KeyF3:  fyne.KeyF3,
	glfw.KeyF4:  fyne.KeyF4,
	glfw.KeyF5:  fyne.KeyF5,
	glfw.KeyF6:  fyne.KeyF6,
	glfw.KeyF7:  fyne.KeyF7,
	glfw.KeyF8:  fyne.KeyF8,
	glfw.KeyF9:  fyne.KeyF9,
	glfw.KeyF10: fyne.KeyF10,
	glfw.KeyF11: fyne.KeyF11,
	glfw.KeyF12: fyne.KeyF12,

	// numbers - lookup by code to avoid AZERTY using the symbol name instead of number
	glfw.Key0:   fyne.Key0,
	glfw.KeyKP0: fyne.Key0,
	glfw.Key1:   fyne.Key1,
	glfw.KeyKP1: fyne.Key1,
	glfw.Key2:   fyne.Key2,
	glfw.KeyKP2: fyne.Key2,
	glfw.Key3:   fyne.Key3,
	glfw.KeyKP3: fyne.Key3,
	glfw.Key4:   fyne.Key4,
	glfw.KeyKP4: fyne.Key4,
	glfw.Key5:   fyne.Key5,
	glfw.KeyKP5: fyne.Key5,
	glfw.Key6:   fyne.Key6,
	glfw.KeyKP6: fyne.Key6,
	glfw.Key7:   fyne.Key7,
	glfw.KeyKP7: fyne.Key7,
	glfw.Key8:   fyne.Key8,
	glfw.KeyKP8: fyne.Key8,
	glfw.Key9:   fyne.Key9,
	glfw.KeyKP9: fyne.Key9,

	// desktop
	glfw.KeyLeftShift:    desktop.KeyShiftLeft,
	glfw.KeyRightShift:   desktop.KeyShiftRight,
	glfw.KeyLeftControl:  desktop.KeyControlLeft,
	glfw.KeyRightControl: desktop.KeyControlRight,
	glfw.KeyLeftAlt:      desktop.KeyAltLeft,
	glfw.KeyRightAlt:     desktop.KeyAltRight,
	glfw.KeyLeftSuper:    desktop.KeySuperLeft,
	glfw.KeyRightSuper:   desktop.KeySuperRight,
	glfw.KeyMenu:         desktop.KeyMenu,
	glfw.KeyPrintScreen:  desktop.KeyPrintScreen,
	glfw.KeyCapsLock:     desktop.KeyCapsLock,
}

var keyNameMap = map[string]fyne.KeyName{
	"'": fyne.KeyApostrophe,
	",": fyne.KeyComma,
	"-": fyne.KeyMinus,
	".": fyne.KeyPeriod,
	"/": fyne.KeySlash,
	"*": fyne.KeyAsterisk,
	"`": fyne.KeyBackTick,

	";": fyne.KeySemicolon,
	"+": fyne.KeyPlus,
	"=": fyne.KeyEqual,

	"a": fyne.KeyA,
	"b": fyne.KeyB,
	"c": fyne.KeyC,
	"d": fyne.KeyD,
	"e": fyne.KeyE,
	"f": fyne.KeyF,
	"g": fyne.KeyG,
	"h": fyne.KeyH,
	"i": fyne.KeyI,
	"j": fyne.KeyJ,
	"k": fyne.KeyK,
	"l": fyne.KeyL,
	"m": fyne.KeyM,
	"n": fyne.KeyN,
	"o": fyne.KeyO,
	"p": fyne.KeyP,
	"q": fyne.KeyQ,
	"r": fyne.KeyR,
	"s": fyne.KeyS,
	"t": fyne.KeyT,
	"u": fyne.KeyU,
	"v": fyne.KeyV,
	"w": fyne.KeyW,
	"x": fyne.KeyX,
	"y": fyne.KeyY,
	"z": fyne.KeyZ,

	"[":  fyne.KeyLeftBracket,
	"\\": fyne.KeyBackslash,
	"]":  fyne.KeyRightBracket,
}

func keyToName(code glfw.Key, scancode int) fyne.KeyName {
	if runtime.GOOS == "darwin" && scancode == 0x69 { // TODO remove once fixed upstream glfw/glfw#1786
		code = glfw.KeyPrintScreen
	}

	ret, ok := keyCodeMap[code]
	if ok {
		return ret
	}

	keyName := glfw.GetKeyName(code, scancode)
	ret, ok = keyNameMap[keyName]
	if !ok {
		return ""
	}

	return ret
}

func (w *window) capturesTab(keyName fyne.KeyName, modifier desktop.Modifier) bool {
	if keyName == fyne.KeyTab {
		capture := false
		// TODO at some point allow widgets to mark as capturing
		if ent, ok := w.canvas.Focused().(*widget.Entry); ok && ent.MultiLine {
			capture = true
		}
		if !capture {
			switch modifier {
			case 0:
				w.canvas.FocusNext()
				return false
			case desktop.ShiftModifier:
				w.canvas.FocusPrevious()
				return false
			}
		}
	}
	return true
}

func (w *window) keyPressed(_ *glfw.Window, key glfw.Key, scancode int, action glfw.Action, mods glfw.ModifierKey) {
	keyName := keyToName(key, scancode)
	if keyName == "" {
		return
	}

	keyEvent := &fyne.KeyEvent{Name: keyName}
	keyDesktopModifier := desktopModifier(mods)
	pendingMenuToggle := w.menuTogglePending
	pendingMenuDeactivation := w.menuDeactivationPending
	w.menuTogglePending = desktop.KeyNone
	w.menuDeactivationPending = desktop.KeyNone
	switch action {
	case glfw.Release:
		if action == glfw.Release {
			switch keyName {
			case pendingMenuToggle:
				w.canvas.ToggleMenu()
			case pendingMenuDeactivation:
				if w.canvas.DismissMenu() {
					return
				}
			}
		}

		if w.canvas.Focused() != nil {
			if focused, ok := w.canvas.Focused().(desktop.Keyable); ok {
				w.queueEvent(func() { focused.KeyUp(keyEvent) })
			}
		} else if w.canvas.onKeyUp != nil {
			w.queueEvent(func() { w.canvas.onKeyUp(keyEvent) })
		}
		return // ignore key up in other core events
	case glfw.Press:
		switch keyName {
		case desktop.KeyAltLeft, desktop.KeyAltRight:
			if (keyName == desktop.KeyAltLeft || keyName == desktop.KeyAltRight) && keyDesktopModifier == desktop.AltModifier {
				w.menuTogglePending = keyName
			}
		case fyne.KeyEscape:
			w.menuDeactivationPending = keyName
		}
		if w.canvas.Focused() != nil {
			if focused, ok := w.canvas.Focused().(desktop.Keyable); ok {
				w.queueEvent(func() { focused.KeyDown(keyEvent) })
			}
		} else if w.canvas.onKeyDown != nil {
			w.queueEvent(func() { w.canvas.onKeyDown(keyEvent) })
		}
	default:
		// key repeat will fall through to TypedKey and TypedShortcut
	}

	if !w.capturesTab(keyName, keyDesktopModifier) || w.triggersShortcut(keyName, keyDesktopModifier) {
		return
	}

	// No shortcut detected, pass down to TypedKey
	focused := w.canvas.Focused()
	if focused != nil {
		w.queueEvent(func() { focused.TypedKey(keyEvent) })
	} else if w.canvas.onTypedKey != nil {
		w.queueEvent(func() { w.canvas.onTypedKey(keyEvent) })
	}
}

func desktopModifier(mods glfw.ModifierKey) desktop.Modifier {
	var m desktop.Modifier
	if (mods & glfw.ModShift) != 0 {
		m |= desktop.ShiftModifier
	}
	if (mods & glfw.ModControl) != 0 {
		m |= desktop.ControlModifier
	}
	if (mods & glfw.ModAlt) != 0 {
		m |= desktop.AltModifier
	}
	if (mods & glfw.ModSuper) != 0 {
		m |= desktop.SuperModifier
	}
	return m
}

// charInput defines the character with modifiers callback which is called when a
// Unicode character is input.
//
// Characters do not map 1:1 to physical keys, as a key may produce zero, one or more characters.
func (w *window) charInput(_ *glfw.Window, char rune) {
	if focused := w.canvas.Focused(); focused != nil {
		w.queueEvent(func() { focused.TypedRune(char) })
	} else if w.canvas.onTypedRune != nil {
		w.queueEvent(func() { w.canvas.onTypedRune(char) })
	}
}

func (w *window) focused(_ *glfw.Window, isFocused bool) {
	if isFocused {
		w.canvas.FocusGained()
	} else {
		w.canvas.FocusLost()
	}
}

func (w *window) triggersShortcut(keyName fyne.KeyName, modifier desktop.Modifier) bool {
	var shortcut fyne.Shortcut
	ctrlMod := desktop.ControlModifier
	if runtime.GOOS == "darwin" {
		ctrlMod = desktop.SuperModifier
	}
	if modifier == ctrlMod {
		switch keyName {
		case fyne.KeyV:
			// detect paste shortcut
			shortcut = &fyne.ShortcutPaste{
				Clipboard: w.Clipboard(),
			}
		case fyne.KeyC, fyne.KeyInsert:
			// detect copy shortcut
			shortcut = &fyne.ShortcutCopy{
				Clipboard: w.Clipboard(),
			}
		case fyne.KeyX:
			// detect cut shortcut
			shortcut = &fyne.ShortcutCut{
				Clipboard: w.Clipboard(),
			}
		case fyne.KeyA:
			// detect selectAll shortcut
			shortcut = &fyne.ShortcutSelectAll{}
		}
	}

	if modifier == desktop.ShiftModifier {
		switch keyName {
		case fyne.KeyInsert:
			// detect paste shortcut
			shortcut = &fyne.ShortcutPaste{
				Clipboard: w.Clipboard(),
			}
		case fyne.KeyDelete:
			// detect cut shortcut
			shortcut = &fyne.ShortcutCut{
				Clipboard: w.Clipboard(),
			}
		}
	}

	if shortcut == nil && modifier != 0 && modifier != desktop.ShiftModifier {
		shortcut = &desktop.CustomShortcut{
			KeyName:  keyName,
			Modifier: modifier,
		}
	}

	if shortcut != nil {
		if focused, ok := w.canvas.Focused().(fyne.Shortcutable); ok {
<<<<<<< HEAD
			w.queueEvent(func() { focused.TypedShortcut(shortcut) })
			return true
=======
			shouldRunShortcut := true
			type selectableText interface {
				fyne.Disableable
				SelectedText() string
			}
			if selectableTextWid, ok := focused.(selectableText); ok && selectableTextWid.Disabled() {
				shouldRunShortcut = shortcut.ShortcutName() == "Copy"
			}
			if shouldRunShortcut {
				w.queueEvent(func() { focused.TypedShortcut(shortcut) })
			}
			return
>>>>>>> 897fb6e5
		}
		w.queueEvent(func() { w.canvas.shortcut.TypedShortcut(shortcut) })
		return true
	}

	return false
}

func (w *window) RunWithContext(f func()) {
	if w.isClosing() {
		return
	}
	w.viewport.MakeContextCurrent()

	f()

	glfw.DetachCurrentContext()
}

func (w *window) RescaleContext() {
	runOnMain(func() {
		w.rescaleOnMain()
	})
}

func (w *window) rescaleOnMain() {
	if w.isClosing() {
		return
	}
	w.fitContent()

	if w.fullScreen {
		w.width, w.height = w.viewport.GetSize()
		scaledFull := fyne.NewSize(
			internal.UnscaleInt(w.canvas, w.width),
			internal.UnscaleInt(w.canvas, w.height))
		w.canvas.Resize(scaledFull)
		return
	}

	size := w.canvas.size.Max(w.canvas.MinSize())
	newWidth, newHeight := w.screenSize(size)
	w.viewport.SetSize(newWidth, newHeight)
}

func (w *window) Context() interface{} {
	return nil
}

// Use this method to queue up a callback that handles an event. This ensures
// user interaction events for a given window are processed in order.
func (w *window) queueEvent(fn func()) {
	w.eventWait.Add(1)
	select {
	case w.eventQueue <- fn:
	default:
		fyne.LogError("EventQueue full, perhaps a callback blocked the event handler", nil)
	}
}

func (w *window) runOnMainWhenCreated(fn func()) {
	if w.viewport != nil {
		runOnMain(fn)
		return
	}

	w.pending = append(w.pending, fn)
}

func (w *window) runEventQueue() {
	w.eventLock.Lock()
	queue := w.eventQueue
	w.eventLock.Unlock()

	for fn := range queue {
		fn()
		w.eventWait.Done()
	}
}

func (w *window) waitForEvents() {
	w.eventWait.Wait()
}

func (d *gLDriver) CreateWindow(title string) fyne.Window {
	return d.createWindow(title, true)
}

func (d *gLDriver) createWindow(title string, decorate bool) fyne.Window {
	var ret *window
	if title == "" {
		title = defaultTitle
	}
	runOnMain(func() {
		d.initGLFW()

		ret = &window{title: title, decorate: decorate, driver: d}
		// This channel will be closed when the window is closed.
		ret.eventQueue = make(chan func(), 1024)
		go ret.runEventQueue()

		ret.canvas = newCanvas()
		ret.canvas.context = ret
		ret.SetIcon(ret.icon)
		d.addWindow(ret)
	})
	return ret
}

func (w *window) create() {
	runOnMain(func() {
		if !isWayland {
			// make the window hidden, we will set it up and then show it later
			glfw.WindowHint(glfw.Visible, 0)
		}
		if w.decorate {
			glfw.WindowHint(glfw.Decorated, 1)
		} else {
			glfw.WindowHint(glfw.Decorated, 0)
		}
		if w.fixedSize {
			glfw.WindowHint(glfw.Resizable, 0)
		} else {
			glfw.WindowHint(glfw.Resizable, 1)
		}
		initWindowHints()

		pixWidth, pixHeight := w.screenSize(w.canvas.size)
		pixWidth = int(fyne.Max(float32(pixWidth), float32(w.width)))
		if pixWidth == 0 {
			pixWidth = 10
		}
		pixHeight = int(fyne.Max(float32(pixHeight), float32(w.height)))
		if pixHeight == 0 {
			pixHeight = 10
		}

		win, err := glfw.CreateWindow(pixWidth, pixHeight, w.title, nil, nil)
		if err != nil {
			w.driver.initFailed("window creation error", err)
			return
		}

		w.viewLock.Lock()
		w.viewport = win
		w.viewLock.Unlock()
	})
	if w.view() == nil { // something went wrong above, it will have been logged
		return
	}

	// run the GL init on the draw thread
	runOnDraw(w, func() {
		w.canvas.painter = gl.NewPainter(w.canvas, w)
		w.canvas.painter.Init()
	})

	runOnMain(func() {
		win := w.view()
		win.SetCloseCallback(w.closed)
		win.SetPosCallback(w.moved)
		win.SetSizeCallback(w.resized)
		win.SetFramebufferSizeCallback(w.frameSized)
		win.SetRefreshCallback(w.refresh)
		win.SetCursorPosCallback(w.mouseMoved)
		win.SetMouseButtonCallback(w.mouseClicked)
		win.SetScrollCallback(w.mouseScrolled)
		win.SetKeyCallback(w.keyPressed)
		win.SetCharCallback(w.charInput)
		win.SetFocusCallback(w.focused)

		w.canvas.detectedScale = w.detectScale()
		w.canvas.scale = w.calculatedScale()
		w.canvas.texScale = w.detectTextureScale()
		// update window size now we have scaled detected
		w.fitContent()

		for _, fn := range w.pending {
			fn()
		}

		if w.fixedSize { // as the window will not be sized later we may need to pack menus etc
			w.canvas.Resize(w.canvas.Size())
		}
		// order of operation matters so we do these last items in order
		w.viewport.SetSize(w.width, w.height) // ensure we requested latest size
	})
}

func (w *window) doShowAgain() {
	if w.isClosing() {
		return
	}

	runOnMain(func() {
		// show top canvas element
		if w.canvas.Content() != nil {
			w.canvas.Content().Show()
		}

		w.viewport.SetPos(w.xpos, w.ypos)
		w.viewport.Show()
		w.viewLock.Lock()
		w.visible = true
		w.viewLock.Unlock()
	})
}

func (w *window) isClosing() bool {
	return w.closing || w.viewport == nil
}

func (w *window) view() *glfw.Window {
	w.viewLock.RLock()
	defer w.viewLock.RUnlock()

	if w.closing {
		return nil
	}
	return w.viewport
}

func (d *gLDriver) CreateSplashWindow() fyne.Window {
	win := d.createWindow("", false)
	win.SetPadded(false)
	win.CenterOnScreen()
	return win
}

func (d *gLDriver) AllWindows() []fyne.Window {
	return d.windows
}<|MERGE_RESOLUTION|>--- conflicted
+++ resolved
@@ -1177,10 +1177,6 @@
 
 	if shortcut != nil {
 		if focused, ok := w.canvas.Focused().(fyne.Shortcutable); ok {
-<<<<<<< HEAD
-			w.queueEvent(func() { focused.TypedShortcut(shortcut) })
-			return true
-=======
 			shouldRunShortcut := true
 			type selectableText interface {
 				fyne.Disableable
@@ -1192,8 +1188,7 @@
 			if shouldRunShortcut {
 				w.queueEvent(func() { focused.TypedShortcut(shortcut) })
 			}
-			return
->>>>>>> 897fb6e5
+			return shouldRunShortcut
 		}
 		w.queueEvent(func() { w.canvas.shortcut.TypedShortcut(shortcut) })
 		return true
