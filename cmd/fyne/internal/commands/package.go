--- conflicted
+++ resolved
@@ -15,11 +15,12 @@
 	"strconv"
 	"strings"
 
-	"fyne.io/fyne/v2"
 	_ "github.com/fyne-io/image/ico" // import image encodings
 	"github.com/urfave/cli/v2"
 	"golang.org/x/mod/modfile"
 	"golang.org/x/mod/module"
+
+	"fyne.io/fyne/v2"
 
 	"fyne.io/fyne/v2/cmd/fyne/internal/metadata"
 )
@@ -138,11 +139,8 @@
 	certificate, profile           string // optional flags for releasing
 	tags, category                 string
 	tempDir                        string
-<<<<<<< HEAD
 
 	customMetadata keyValueFlag
-=======
->>>>>>> 04b34276
 }
 
 // AddFlags adds the flags for interacting with the package command.
