package widget

import (
	"testing"

	"fyne.io/fyne"
	"fyne.io/fyne/canvas"
	"fyne.io/fyne/driver/desktop"
	"fyne.io/fyne/test"
	"fyne.io/fyne/theme"

	"github.com/stretchr/testify/assert"
)

func entryRenderTexts(e *Entry) []*canvas.Text {
	textWid := e.text
	return test.WidgetRenderer(textWid).(*textRenderer).texts
}

func entryRenderPlaceholderTexts(e *Entry) []*canvas.Text {
	textWid := e.placeholder
	return test.WidgetRenderer(textWid).(*textRenderer).texts
}

func TestEntry_MinSize(t *testing.T) {
	entry := NewEntry()
	min := entry.MinSize()
	entry.SetPlaceHolder("")
	assert.Equal(t, min, entry.MinSize())
	entry.SetText("")
	assert.Equal(t, min, entry.MinSize())
	entry.SetPlaceHolder("Hi")
	assert.True(t, entry.MinSize().Width > min.Width)
	assert.Equal(t, entry.MinSize().Height, min.Height)

	assert.True(t, min.Width > theme.Padding()*2)
	assert.True(t, min.Height > theme.Padding()*2)
}

func TestMultiLineEntry_MinSize(t *testing.T) {
	entry := NewEntry()
	entry.MinSize()
	singleMin := entry.MinSize()

	multi := NewMultiLineEntry()
	multiMin := multi.MinSize()

	assert.Equal(t, singleMin.Width, multiMin.Width)
	assert.True(t, multiMin.Height > singleMin.Height)

	multi.MultiLine = false
	multiMin = multi.MinSize()
	assert.Equal(t, singleMin.Height, multiMin.Height)
}

func TestEntry_SetPlaceHolder(t *testing.T) {
	entry := NewEntry()

	assert.Equal(t, 0, len(entry.Text))
	assert.Equal(t, 0, entry.textProvider().len())

	entry.SetPlaceHolder("Test")
	assert.Equal(t, 0, len(entry.Text))
	assert.Equal(t, 0, entry.textProvider().len())
	assert.Equal(t, 4, entry.placeholderProvider().len())
	assert.True(t, entry.placeholderProvider().Visible())

	entry.SetText("Hi")
	assert.Equal(t, 2, len(entry.Text))
	assert.False(t, entry.placeholderProvider().Visible())

	assert.Equal(t, 2, entry.textProvider().len())
}

func TestEntry_SetTextEmptyString(t *testing.T) {
	entry := NewEntry()

	assert.Equal(t, 0, entry.CursorColumn)

	test.Type(entry, "test")
	assert.Equal(t, 4, entry.CursorColumn)
	entry.SetText("")
	assert.Equal(t, 0, entry.CursorColumn)

	entry = NewMultiLineEntry()
	test.Type(entry, "test\ntest")

	down := &fyne.KeyEvent{Name: fyne.KeyDown}
	entry.TypedKey(down)

	assert.Equal(t, 4, entry.CursorColumn)
	assert.Equal(t, 1, entry.CursorRow)
	entry.SetText("")
	assert.Equal(t, 0, entry.CursorColumn)
	assert.Equal(t, 0, entry.CursorRow)
}

func TestEntry_SetText_Overflow(t *testing.T) {
	entry := NewEntry()

	assert.Equal(t, 0, entry.CursorColumn)

	test.Type(entry, "test")
	assert.Equal(t, 4, entry.CursorColumn)

	entry.SetText("x")
	assert.Equal(t, 1, entry.CursorColumn)

	key := &fyne.KeyEvent{Name: fyne.KeyDelete}
	entry.TypedKey(key)

	assert.Equal(t, 1, entry.CursorColumn)
	assert.Equal(t, "x", entry.Text)

	key = &fyne.KeyEvent{Name: fyne.KeyBackspace}
	entry.TypedKey(key)

	assert.Equal(t, 0, entry.CursorColumn)
	assert.Equal(t, "", entry.Text)
}

func TestEntry_SetText_Manual(t *testing.T) {
	entry := NewEntry()
	provider := entry.textProvider()
	assert.Equal(t, "", string(provider.buffer))

	entry.Text = "Test"
	entry.Refresh()
	assert.Equal(t, "Test", string(provider.buffer))
}

func TestEntry_OnKeyDown(t *testing.T) {
	entry := NewEntry()

	test.Type(entry, "Hi")

	assert.Equal(t, "Hi", entry.Text)
}

func TestEntry_SetReadOnly_KeyDown(t *testing.T) {
	entry := NewEntry()

	test.Type(entry, "H")
	entry.SetReadOnly(true)
	test.Type(entry, "i")
	assert.Equal(t, "H", entry.Text)

	entry.SetReadOnly(false)
	test.Type(entry, "i")
	assert.Equal(t, "Hi", entry.Text)
}

func TestEntry_SetReadOnly_OnFocus(t *testing.T) {
	entry := NewEntry()
	entry.SetReadOnly(true)

	entry.FocusGained()
	assert.False(t, entry.Focused())

	entry.SetReadOnly(false)
	entry.FocusGained()
	assert.True(t, entry.Focused())
}

func TestEntry_OnKeyDown_Insert(t *testing.T) {
	entry := NewEntry()

	test.Type(entry, "Hi")
	assert.Equal(t, "Hi", entry.Text)

	left := &fyne.KeyEvent{Name: fyne.KeyLeft}
	entry.TypedKey(left)

	test.Type(entry, "o")
	assert.Equal(t, "Hoi", entry.Text)
}

func TestEntry_OnKeyDown_Newline(t *testing.T) {
	entry := &Entry{MultiLine: true}
	entry.SetText("Hi")
	assert.Equal(t, 0, entry.CursorRow)
	assert.Equal(t, 0, entry.CursorColumn)

	right := &fyne.KeyEvent{Name: fyne.KeyRight}
	entry.TypedKey(right)
	assert.Equal(t, 0, entry.CursorRow)
	assert.Equal(t, 1, entry.CursorColumn)

	key := &fyne.KeyEvent{Name: fyne.KeyReturn}
	entry.TypedKey(key)

	assert.Equal(t, "H\ni", entry.Text)
	assert.Equal(t, 1, entry.CursorRow)
	assert.Equal(t, 0, entry.CursorColumn)

	test.Type(entry, "o")
	assert.Equal(t, "H\noi", entry.textProvider().String())
	assert.Equal(t, "H", entryRenderTexts(entry)[0].Text)
	assert.Equal(t, "oi", entryRenderTexts(entry)[1].Text)
}

func TestEntry_OnKeyDown_Backspace(t *testing.T) {
	entry := NewEntry()
	entry.SetText("Hi")
	right := &fyne.KeyEvent{Name: fyne.KeyRight}
	entry.TypedKey(right)
	entry.TypedKey(right)
	assert.Equal(t, 0, entry.CursorRow)
	assert.Equal(t, 2, entry.CursorColumn)

	key := &fyne.KeyEvent{Name: fyne.KeyBackspace}
	entry.TypedKey(key)

	assert.Equal(t, "H", entry.Text)
	assert.Equal(t, 0, entry.CursorRow)
	assert.Equal(t, 1, entry.CursorColumn)
}

func TestEntry_OnKeyDown_BackspaceBeyondText(t *testing.T) {
	entry := NewEntry()
	entry.SetText("Hi")
	right := &fyne.KeyEvent{Name: fyne.KeyRight}
	entry.TypedKey(right)
	entry.TypedKey(right)

	key := &fyne.KeyEvent{Name: fyne.KeyBackspace}
	entry.TypedKey(key)
	entry.TypedKey(key)
	entry.TypedKey(key)

	assert.Equal(t, "", entry.Text)
}

func TestEntry_OnKeyDown_BackspaceNewline(t *testing.T) {
	entry := NewMultiLineEntry()
	entry.SetText("H\ni")

	down := &fyne.KeyEvent{Name: fyne.KeyDown}
	entry.TypedKey(down)

	key := &fyne.KeyEvent{Name: fyne.KeyBackspace}
	entry.TypedKey(key)

	assert.Equal(t, "Hi", entry.Text)
}

func TestEntry_OnKeyDown_Backspace_Unicode(t *testing.T) {
	entry := NewEntry()

	test.Type(entry, "è")
	assert.Equal(t, 0, entry.CursorRow)
	assert.Equal(t, 1, entry.CursorColumn)

	bs := &fyne.KeyEvent{Name: fyne.KeyBackspace}
	entry.TypedKey(bs)
	assert.Equal(t, "", entry.Text)
	assert.Equal(t, 0, entry.CursorRow)
	assert.Equal(t, 0, entry.CursorColumn)
}

func TestEntry_OnKeyDown_Delete(t *testing.T) {
	entry := NewEntry()
	entry.SetText("Hi")
	right := &fyne.KeyEvent{Name: fyne.KeyRight}
	entry.TypedKey(right)
	assert.Equal(t, 0, entry.CursorRow)
	assert.Equal(t, 1, entry.CursorColumn)

	key := &fyne.KeyEvent{Name: fyne.KeyDelete}
	entry.TypedKey(key)

	assert.Equal(t, "H", entry.Text)
	assert.Equal(t, 0, entry.CursorRow)
	assert.Equal(t, 1, entry.CursorColumn)
}

func TestEntry_OnKeyDown_DeleteBeyondText(t *testing.T) {
	entry := NewEntry()
	entry.SetText("Hi")

	key := &fyne.KeyEvent{Name: fyne.KeyDelete}
	entry.TypedKey(key)
	entry.TypedKey(key)
	entry.TypedKey(key)

	assert.Equal(t, "", entry.Text)
}

func TestEntry_OnKeyDown_DeleteNewline(t *testing.T) {
	entry := NewEntry()
	entry.SetText("H\ni")

	right := &fyne.KeyEvent{Name: fyne.KeyRight}
	entry.TypedKey(right)

	key := &fyne.KeyEvent{Name: fyne.KeyDelete}
	entry.TypedKey(key)

	assert.Equal(t, "Hi", entry.Text)
}

func TestEntry_OnKeyDown_Home_End(t *testing.T) {
	entry := &Entry{}
	entry.SetText("Hi")
	assert.Equal(t, 0, entry.CursorRow)
	assert.Equal(t, 0, entry.CursorColumn)

	end := &fyne.KeyEvent{Name: fyne.KeyEnd}
	entry.TypedKey(end)
	assert.Equal(t, 0, entry.CursorRow)
	assert.Equal(t, 2, entry.CursorColumn)

	home := &fyne.KeyEvent{Name: fyne.KeyHome}
	entry.TypedKey(home)
	assert.Equal(t, 0, entry.CursorRow)
	assert.Equal(t, 0, entry.CursorColumn)
}

func TestEntryNotify(t *testing.T) {
	entry := NewEntry()
	changed := false

	entry.OnChanged = func(string) {
		changed = true
	}
	entry.SetText("Test")

	assert.True(t, changed)
}

func TestEntryFocus(t *testing.T) {
	entry := NewEntry()

	entry.FocusGained()
	assert.True(t, entry.Focused())

	entry.FocusLost()
	assert.False(t, entry.Focused())
}

func TestEntryWindowFocus(t *testing.T) {
	entry := NewEntry()

	test.Canvas().Focus(entry)
	assert.True(t, entry.Focused())
}

func TestEntry_Tapped(t *testing.T) {
	entry := NewEntry()
	entry.SetText("MMM")

	test.Tap(entry)
	assert.True(t, entry.Focused())

	testCharSize := theme.TextSize()
	pos := fyne.NewPos(int(float32(testCharSize)*1.5), testCharSize/2) // tap in the middle of the 2nd "M"
	ev := &fyne.PointEvent{Position: pos}
	entry.Tapped(ev)

	assert.Equal(t, 0, entry.CursorRow)
	assert.Equal(t, 1, entry.CursorColumn)

	pos = fyne.NewPos(int(float32(testCharSize)*2.5), testCharSize/2) // tap in the middle of the 3rd "M"
	ev = &fyne.PointEvent{Position: pos}
	entry.Tapped(ev)

	assert.Equal(t, 0, entry.CursorRow)
	assert.Equal(t, 2, entry.CursorColumn)
}

func TestEntry_Tapped_AfterCol(t *testing.T) {
	entry := NewEntry()
	entry.SetText("M")

	test.Tap(entry)
	assert.True(t, entry.Focused())

	testCharSize := theme.TextSize()
	pos := fyne.NewPos(testCharSize*2, testCharSize/2) // tap after text
	ev := &fyne.PointEvent{Position: pos}
	entry.Tapped(ev)

	assert.Equal(t, 0, entry.CursorRow)
	assert.Equal(t, 1, entry.CursorColumn)
}

func TestEntry_Tapped_AfterRow(t *testing.T) {
	entry := NewEntry()
	entry.SetText("M\nM\n")

	test.Tap(entry)
	assert.True(t, entry.Focused())

	testCharSize := theme.TextSize()
	pos := fyne.NewPos(testCharSize, testCharSize*4) // tap below rows
	ev := &fyne.PointEvent{Position: pos}
	entry.Tapped(ev)

	assert.Equal(t, 2, entry.CursorRow)
	assert.Equal(t, 0, entry.CursorColumn)
}

func TestEntry_PasteFromClipboard(t *testing.T) {
	entry := NewEntry()

	w := test.NewApp().NewWindow("")
	w.SetContent(entry)

	testContent := "test"

	clipboard := fyne.CurrentApp().Driver().AllWindows()[0].Clipboard()
	clipboard.SetContent(testContent)

	entry.pasteFromClipboard(clipboard)

	assert.Equal(t, entry.Text, testContent)
}

func TestEntry_TappedSecondary(t *testing.T) {
	// fresh app for this test
	test.NewApp()
	// don't let our app hang around for too long
	defer test.NewApp()

	entry := NewEntry()
	fyne.CurrentApp().Driver().CanvasForObject(entry).(test.WindowlessCanvas).Resize(fyne.NewSize(100, 150))

	tapPos := fyne.NewPos(1, 1)
	test.TapSecondaryAt(entry, tapPos)

	over := fyne.CurrentApp().Driver().CanvasForObject(entry).Overlay()
	pos := fyne.CurrentApp().Driver().AbsolutePositionForObject(over)
	assert.NotNil(t, over)

	cont := over.(*PopUp).Content
	assert.Equal(t, pos.X+theme.Padding()+tapPos.X, cont.Position().X)
	assert.Equal(t, pos.Y+theme.Padding()+tapPos.Y, cont.Position().Y)

	items := cont.(*Box).Children
	assert.Equal(t, 4, len(items)) // Cut, Copy, Paste, Select All
	test.Tap(entry.popUp)

	entry.Disable()

	test.TapSecondaryAt(entry, tapPos)
	over = fyne.CurrentApp().Driver().CanvasForObject(entry).Overlay()
	assert.NotNil(t, over)

	cont = over.(*PopUp).Content
	items = cont.(*Box).Children
	assert.Equal(t, 2, len(items)) // Copy, Select All
	firstDisabled := items[0]
	test.Tap(entry.popUp)

	entry.Password = true
	test.TapSecondaryAt(entry, tapPos)
	over = fyne.CurrentApp().Driver().CanvasForObject(entry).Overlay()
	assert.Nil(t, over) // No popup for disabled password

	entry.Enable()
	test.TapSecondaryAt(entry, tapPos)
	over = fyne.CurrentApp().Driver().CanvasForObject(entry).Overlay()
	assert.NotNil(t, over)

	cont = over.(*PopUp).Content
	items = cont.(*Box).Children
	assert.Equal(t, 2, len(items)) // Paste, Select All
	assert.NotEqual(t, firstDisabled, items[0])
}

func TestEntry_FocusWithPopUp(t *testing.T) {
	entry := NewEntry()
	tapPos := fyne.NewPos(1, 1)
	test.TapSecondaryAt(entry, tapPos)

	assert.NotNil(t, entry.popUp)

	test.Tap(entry.popUp)
	assert.True(t, entry.Focused())
}

func TestEntry_HidePopUpOnEntry(t *testing.T) {
	entry := NewEntry()
	tapPos := fyne.NewPos(1, 1)

	test.TapSecondaryAt(entry, tapPos)
	test.Type(entry, "KJGFD")

	assert.NotNil(t, entry.popUp)
	assert.Equal(t, "KJGFD", entry.Text)
	assert.Equal(t, true, entry.popUp.Hidden)
}

func TestEntry_MouseDownOnSelect(t *testing.T) {
	entry := NewEntry()
	entry.SetText("Ahnj\nBuki\n")
	entry.selectAll()

	testCharSize := theme.TextSize()
	pos := fyne.NewPos(testCharSize, testCharSize*4) // tap below rows
	ev := &fyne.PointEvent{Position: pos}

	me := &desktop.MouseEvent{PointEvent: *ev, Button: desktop.RightMouseButton}
	entry.MouseDown(me)
	entry.MouseUp(me)

	assert.Equal(t, entry.SelectedText(), "Ahnj\nBuki\n")

	me = &desktop.MouseEvent{PointEvent: *ev, Button: desktop.LeftMouseButton}
	entry.MouseDown(me)
	entry.MouseUp(me)

	assert.Equal(t, entry.SelectedText(), "")
}

func TestEntry_MouseClickAndDragAfterRow(t *testing.T) {
	entry := NewEntry()
	entry.SetText("A\nB\n")

	testCharSize := theme.TextSize()
	pos := fyne.NewPos(testCharSize, testCharSize*4) // tap below rows
	ev := &fyne.PointEvent{Position: pos}

	me := &desktop.MouseEvent{PointEvent: *ev, Button: desktop.LeftMouseButton}
	entry.MouseDown(me)
	de := &fyne.DragEvent{PointEvent: *ev, DraggedX: 1, DraggedY: 0}
	entry.Dragged(de)
	entry.MouseUp(me)
	assert.False(t, entry.selecting)
}

func TestEntry_DragSelect(t *testing.T) {
	entry := NewEntry()
	entry.SetText("The quick brown fox jumped\nover the lazy dog\nThe quick\nbrown fox\njumped over the lazy dog\n")

	// get position after the letter 'e' on the second row
	ev1 := getClickPosition(entry, "ove", 1)
	// get position after the letter 'z' on the second row
	ev2 := getClickPosition(entry, "over the laz", 1)
	// add a couple of pixels, this is currently a workaround for weird mouse to column logic on text with kerning
	ev2.Position.X += 2

	// mouse down and drag from 'r' to 'z'
	me := &desktop.MouseEvent{PointEvent: *ev1, Button: desktop.LeftMouseButton}
	entry.MouseDown(me)
	for ; ev1.Position.X < ev2.Position.X; ev1.Position.X++ {
		de := &fyne.DragEvent{PointEvent: *ev1, DraggedX: 1, DraggedY: 0}
		entry.Dragged(de)
	}
	me = &desktop.MouseEvent{PointEvent: *ev1, Button: desktop.LeftMouseButton}
	entry.MouseUp(me)

	assert.Equal(t, "r the laz", entry.SelectedText())
}

func getClickPosition(e *Entry, str string, row int) *fyne.PointEvent {
	x := textMinSize(str, theme.TextSize(), e.textStyle()).Width + theme.Padding()

	rowHeight := e.textProvider().charMinSize().Height
	y := theme.Padding() + row*rowHeight + rowHeight/2

	pos := fyne.NewPos(x, y)
	return &fyne.PointEvent{Position: pos}
}

func TestEntry_ExpandSelectionForDoubleTap(t *testing.T) {
	str := []rune(" fish 日本語日  \t  test 本日本 moose  \t")

	// select invalid (before start)
	start, end := getTextWhitespaceRegion(str, -1)
	assert.Equal(t, -1, start)
	assert.Equal(t, -1, end)

	// select whitespace at the end of text
	start, end = getTextWhitespaceRegion(str, len(str))
	assert.Equal(t, 29, start)
	assert.Equal(t, 32, end)
	start, end = getTextWhitespaceRegion(str, len(str)+100)
	assert.Equal(t, 29, start)
	assert.Equal(t, 32, end)

	// select the whitespace
	start, end = getTextWhitespaceRegion(str, 0)
	assert.Equal(t, 0, start)
	assert.Equal(t, 1, end)

	// select "fish"
	start, end = getTextWhitespaceRegion(str, 1)
	assert.Equal(t, 1, start)
	assert.Equal(t, 5, end)
	start, end = getTextWhitespaceRegion(str, 4)
	assert.Equal(t, 1, start)
	assert.Equal(t, 5, end)

	// select "日本語日"
	start, end = getTextWhitespaceRegion(str, 6)
	assert.Equal(t, 6, start)
	assert.Equal(t, 10, end)
	start, end = getTextWhitespaceRegion(str, 9)
	assert.Equal(t, 6, start)
	assert.Equal(t, 10, end)

	// select "  \t  "
	start, end = getTextWhitespaceRegion(str, 10)
	assert.Equal(t, 10, start)
	assert.Equal(t, 15, end)

	// select "  \t"
	start, end = getTextWhitespaceRegion(str, 30)
	assert.Equal(t, 29, start)
	assert.Equal(t, len(str), end)
}

func TestEntry_ExpandSelectionWithWordSeparators(t *testing.T) {
	// select "is_a"
	str := []rune("This-is_a-test")
	start, end := getTextWhitespaceRegion(str, 6)
	assert.Equal(t, 5, start)
	assert.Equal(t, 9, end)
}

func TestEntry_DoubleTapped(t *testing.T) {
	entry := NewEntry()
	entry.SetText("The quick brown fox\njumped    over the lazy dog\n")

	// select the word 'quick'
	ev := getClickPosition(entry, "The qui", 0)
	entry.Tapped(ev)
	entry.DoubleTapped(ev)
	assert.Equal(t, "quick", entry.SelectedText())

	// select the whitespace after 'quick'
	ev = getClickPosition(entry, "The quick", 0)
	// add half a ' ' character
	ev.Position.X += textMinSize(" ", theme.TextSize(), entry.textStyle()).Width / 2
	entry.Tapped(ev)
	entry.DoubleTapped(ev)
	assert.Equal(t, " ", entry.SelectedText())

	// select all whitespace after 'jumped'
	ev = getClickPosition(entry, "jumped  ", 1)
	entry.Tapped(ev)
	entry.DoubleTapped(ev)
	assert.Equal(t, "    ", entry.SelectedText())
}

func TestEntry_DoubleTapped_AfterCol(t *testing.T) {
	entry := NewEntry()
	entry.SetText("A\nB\n")

	test.Tap(entry)
	assert.True(t, entry.Focused())

	testCharSize := theme.TextSize()
	pos := fyne.NewPos(testCharSize, testCharSize*4) // tap below rows
	ev := &fyne.PointEvent{Position: pos}
	entry.Tapped(ev)
	entry.DoubleTapped(ev)

	assert.Equal(t, "", entry.SelectedText())
}

func TestEntry_CursorRow(t *testing.T) {
	entry := NewMultiLineEntry()
	entry.SetText("test")
	assert.Equal(t, 0, entry.CursorRow)

	// only 1 line, do nothing
	down := &fyne.KeyEvent{Name: fyne.KeyDown}
	entry.TypedKey(down)
	assert.Equal(t, 0, entry.CursorRow)

	// 2 lines, this should increment
	entry.SetText("test\nrows")
	entry.TypedKey(down)
	assert.Equal(t, 1, entry.CursorRow)

	up := &fyne.KeyEvent{Name: fyne.KeyUp}
	entry.TypedKey(up)
	assert.Equal(t, 0, entry.CursorRow)

	// don't go beyond top
	entry.TypedKey(up)
	assert.Equal(t, 0, entry.CursorRow)
}

func TestEntry_CursorColumn(t *testing.T) {
	entry := NewEntry()
	entry.SetText("")
	assert.Equal(t, 0, entry.CursorColumn)

	// only 0 columns, do nothing
	right := &fyne.KeyEvent{Name: fyne.KeyRight}
	entry.TypedKey(right)
	assert.Equal(t, 0, entry.CursorColumn)

	// 1, this should increment
	entry.SetText("a")
	entry.TypedKey(right)
	assert.Equal(t, 1, entry.CursorColumn)

	left := &fyne.KeyEvent{Name: fyne.KeyLeft}
	entry.TypedKey(left)
	assert.Equal(t, 0, entry.CursorColumn)

	// don't go beyond left
	entry.TypedKey(left)
	assert.Equal(t, 0, entry.CursorColumn)
}

func TestEntry_CursorColumn_Wrap(t *testing.T) {
	entry := NewMultiLineEntry()
	entry.SetText("a\nb")
	assert.Equal(t, 0, entry.CursorRow)
	assert.Equal(t, 0, entry.CursorColumn)

	// go to end of line
	right := &fyne.KeyEvent{Name: fyne.KeyRight}
	entry.TypedKey(right)
	assert.Equal(t, 0, entry.CursorRow)
	assert.Equal(t, 1, entry.CursorColumn)

	// wrap to new line
	entry.TypedKey(right)
	assert.Equal(t, 1, entry.CursorRow)
	assert.Equal(t, 0, entry.CursorColumn)

	// and back
	left := &fyne.KeyEvent{Name: fyne.KeyLeft}
	entry.TypedKey(left)
	assert.Equal(t, 0, entry.CursorRow)
	assert.Equal(t, 1, entry.CursorColumn)
}

func TestEntry_CursorColumn_Jump(t *testing.T) {
	entry := NewMultiLineEntry()
	entry.SetText("a\nbc")

	// go to end of text
	right := &fyne.KeyEvent{Name: fyne.KeyRight}
	entry.TypedKey(right)
	entry.TypedKey(right)
	entry.TypedKey(right)
	entry.TypedKey(right)
	assert.Equal(t, 1, entry.CursorRow)
	assert.Equal(t, 2, entry.CursorColumn)

	// go up, to a shorter line
	up := &fyne.KeyEvent{Name: fyne.KeyUp}
	entry.TypedKey(up)
	assert.Equal(t, 0, entry.CursorRow)
	assert.Equal(t, 1, entry.CursorColumn)
}

func checkNewlineIgnored(t *testing.T, entry *Entry) {
	assert.Equal(t, 0, entry.CursorRow)

	// only 1 line, do nothing
	down := &fyne.KeyEvent{Name: fyne.KeyDown}
	entry.TypedKey(down)
	assert.Equal(t, 0, entry.CursorRow)

	// return is ignored, do nothing
	ret := &fyne.KeyEvent{Name: fyne.KeyReturn}
	entry.TypedKey(ret)
	assert.Equal(t, 0, entry.CursorRow)

	up := &fyne.KeyEvent{Name: fyne.KeyUp}
	entry.TypedKey(up)
	assert.Equal(t, 0, entry.CursorRow)

	// don't go beyond top
	entry.TypedKey(up)
	assert.Equal(t, 0, entry.CursorRow)
}

func TestSingleLineEntry_NewlineIgnored(t *testing.T) {
	entry := &Entry{MultiLine: false}
	entry.SetText("test")

	checkNewlineIgnored(t, entry)
}

func TestPasswordEntry_NewlineIgnored(t *testing.T) {
	entry := NewPasswordEntry()
	entry.SetText("test")

	checkNewlineIgnored(t, entry)
}

func TestPasswordEntry_Obfuscation(t *testing.T) {
	entry := NewPasswordEntry()

	test.Type(entry, "Hié™שרה")
	assert.Equal(t, "Hié™שרה", entry.Text)
	assert.Equal(t, "*******", entryRenderTexts(entry)[0].Text)
}

func TestEntry_OnCut(t *testing.T) {
	e := NewEntry()
	e.SetText("Testing")
	typeKeys(e, fyne.KeyRight, fyne.KeyRight, keyShiftLeftDown, fyne.KeyRight, fyne.KeyRight, fyne.KeyRight)

	clipboard := test.NewClipboard()
	shortcut := &fyne.ShortcutCut{Clipboard: clipboard}
	e.TypedShortcut(shortcut)

	assert.Equal(t, "sti", clipboard.Content())
	assert.Equal(t, "Teng", e.Text)
}

func TestEntry_OnCut_Password(t *testing.T) {
	e := NewPasswordEntry()
	e.SetText("Testing")
	typeKeys(e, keyShiftLeftDown, fyne.KeyRight, fyne.KeyRight, fyne.KeyRight)

	clipboard := test.NewClipboard()
	shortcut := &fyne.ShortcutCut{Clipboard: clipboard}
	e.TypedShortcut(shortcut)

	assert.Equal(t, "", clipboard.Content())
	assert.Equal(t, "Testing", e.Text)
}

func TestEntry_OnCopy(t *testing.T) {
	e := NewEntry()
	e.SetText("Testing")
	typeKeys(e, fyne.KeyRight, fyne.KeyRight, keyShiftLeftDown, fyne.KeyRight, fyne.KeyRight, fyne.KeyRight)

	clipboard := test.NewClipboard()
	shortcut := &fyne.ShortcutCopy{Clipboard: clipboard}
	e.TypedShortcut(shortcut)

	assert.Equal(t, "sti", clipboard.Content())
	assert.Equal(t, "Testing", e.Text)
}

func TestEntry_OnCopy_Password(t *testing.T) {
	e := NewPasswordEntry()
	e.SetText("Testing")
	typeKeys(e, keyShiftLeftDown, fyne.KeyRight, fyne.KeyRight, fyne.KeyRight)

	clipboard := test.NewClipboard()
	shortcut := &fyne.ShortcutCopy{Clipboard: clipboard}
	e.TypedShortcut(shortcut)

	assert.Equal(t, "", clipboard.Content())
	assert.Equal(t, "Testing", e.Text)
}

func TestEntry_OnPaste(t *testing.T) {
	clipboard := test.NewClipboard()
	shortcut := &fyne.ShortcutPaste{Clipboard: clipboard}
	tests := []struct {
		name             string
		entry            *Entry
		clipboardContent string
		wantText         string
		wantRow, wantCol int
	}{
		{
			name:             "singleline: empty content",
			entry:            NewEntry(),
			clipboardContent: "",
			wantText:         "",
			wantRow:          0,
			wantCol:          0,
		},
		{
			name:             "singleline: simple text",
			entry:            NewEntry(),
			clipboardContent: "clipboard content",
			wantText:         "clipboard content",
			wantRow:          0,
			wantCol:          17,
		},
		{
			name:             "singleline: UTF8 text",
			entry:            NewEntry(),
			clipboardContent: "Hié™שרה",
			wantText:         "Hié™שרה",
			wantRow:          0,
			wantCol:          7,
		},
		{
			name:             "singleline: with new line",
			entry:            NewEntry(),
			clipboardContent: "clipboard\ncontent",
			wantText:         "clipboard content",
			wantRow:          0,
			wantCol:          17,
		},
		{
			name:             "singleline: with tab",
			entry:            NewEntry(),
			clipboardContent: "clipboard\tcontent",
			wantText:         "clipboard\tcontent",
			wantRow:          0,
			wantCol:          17,
		},
		{
			name:             "password: with new line",
			entry:            NewPasswordEntry(),
			clipboardContent: "3SB=y+)z\nkHGK(hx6 -e_\"1TZu q^bF3^$u H[:e\"1O.",
			wantText:         `3SB=y+)z kHGK(hx6 -e_"1TZu q^bF3^$u H[:e"1O.`,
			wantRow:          0,
			wantCol:          44,
		},
		{
			name:             "multiline: with new line",
			entry:            NewMultiLineEntry(),
			clipboardContent: "clipboard\ncontent",
			wantText:         "clipboard\ncontent",
			wantRow:          1,
			wantCol:          7,
		},
	}

	for _, tt := range tests {
		t.Run(tt.name, func(t *testing.T) {
			clipboard.SetContent(tt.clipboardContent)
			tt.entry.TypedShortcut(shortcut)
			assert.Equal(t, tt.wantText, tt.entry.Text)
			assert.Equal(t, tt.wantRow, tt.entry.CursorRow)
			assert.Equal(t, tt.wantCol, tt.entry.CursorColumn)
		})
	}
}

func TestEntry_PasteOverSelection(t *testing.T) {
	e := NewEntry()
	e.SetText("Testing")
	typeKeys(e, fyne.KeyRight, fyne.KeyRight, keyShiftLeftDown, fyne.KeyRight, fyne.KeyRight, fyne.KeyRight)

	clipboard := test.NewClipboard()
	clipboard.SetContent("Insert")
	shortcut := &fyne.ShortcutPaste{Clipboard: clipboard}
	e.TypedShortcut(shortcut)

	assert.Equal(t, "Insert", clipboard.Content())
	assert.Equal(t, "TeInsertng", e.Text)
}

func TestPasswordEntry_Placeholder(t *testing.T) {
	entry := NewPasswordEntry()
	entry.SetPlaceHolder("Password")

	assert.Equal(t, "Password", entryRenderPlaceholderTexts(entry)[0].Text)
	assert.False(t, entry.placeholderProvider().presenter.password())
}

const (
	keyShiftLeftDown  fyne.KeyName = "LeftShiftDown"
	keyShiftLeftUp    fyne.KeyName = "LeftShiftUp"
	keyShiftRightDown fyne.KeyName = "RightShiftDown"
	keyShiftRightUp   fyne.KeyName = "RightShiftUp"
)

var typeKeys = func(e *Entry, keys ...fyne.KeyName) {
	var keyDown = func(key *fyne.KeyEvent) {
		e.KeyDown(key)
		e.TypedKey(key)
	}

	for _, key := range keys {
		switch key {
		case keyShiftLeftDown:
			keyDown(&fyne.KeyEvent{Name: desktop.KeyShiftLeft})
		case keyShiftLeftUp:
			e.KeyUp(&fyne.KeyEvent{Name: desktop.KeyShiftLeft})
		case keyShiftRightDown:
			keyDown(&fyne.KeyEvent{Name: desktop.KeyShiftRight})
		case keyShiftRightUp:
			e.KeyUp(&fyne.KeyEvent{Name: desktop.KeyShiftRight})
		default:
			keyDown(&fyne.KeyEvent{Name: key})
			e.KeyUp(&fyne.KeyEvent{Name: key})
		}
	}
}

func TestEntry_SweetSweetCoverage(t *testing.T) {
	e := NewEntry()
	row, col := e.rowColFromTextPos(1)
	assert.Equal(t, 0, row)
	assert.Equal(t, 0, col)
}

func TestEntry_SelectedText(t *testing.T) {
	r := NewEntry()
	r.SetText("Testing")
	typeKeys(r, fyne.KeyRight, fyne.KeyRight, fyne.KeyRight, keyShiftLeftDown, fyne.KeyRight, fyne.KeyRight)
	a, b := r.selection()
	assert.Equal(t, 3, a)
	assert.Equal(t, 5, b)
	assert.Equal(t, "ti", r.SelectedText())

	e := NewEntry()
	e.SetText("Testing")

	// move right, press & hold shift and move right
	typeKeys(e, fyne.KeyRight, keyShiftLeftDown, fyne.KeyRight, fyne.KeyRight)
	a, b = e.selection()
	assert.Equal(t, 1, a)
	assert.Equal(t, 3, b)
	assert.Equal(t, "es", e.SelectedText())

	// release shift
	typeKeys(e, keyShiftLeftUp)
	a, b = e.selection()
	assert.Equal(t, 1, a)
	assert.Equal(t, 3, b)

	// press shift and move
	typeKeys(e, keyShiftLeftDown, fyne.KeyRight)
	a, b = e.selection()
	assert.Equal(t, 1, a)
	assert.Equal(t, 4, b)

	// release shift and move right
	typeKeys(e, keyShiftLeftUp, fyne.KeyRight)
	a, b = e.selection()
	assert.Equal(t, -1, a)
	assert.Equal(t, -1, b)
	assert.Equal(t, "", e.SelectedText())

	// press shift and move left
	e.CursorColumn = 4 // we should be here already thanks to snapping
	typeKeys(e, keyShiftLeftDown, fyne.KeyLeft, fyne.KeyLeft)
	a, b = e.selection()
	assert.Equal(t, 2, a)
	assert.Equal(t, 4, b)
	assert.Equal(t, "st", e.SelectedText())
}

// Selects "sti" on line 2 of a new multiline
// T e s t i n g
// T e[s t i]n g
// T e s t i n g
var setup = func() *Entry {
	e := NewMultiLineEntry()
	e.SetText("Testing\nTesting\nTesting")
	e.CursorRow = 1
	e.CursorColumn = 2
	typeKeys(e, keyShiftLeftDown, fyne.KeyRight, fyne.KeyRight, fyne.KeyRight)
	return e
}

// Selects "sti" on line 2 of a new multiline (but in reverse)
// T e s t i n g
// T e]s t i[n g
// T e s t i n g
var setupReverse = func() *Entry {
	e := NewMultiLineEntry()
	e.SetText("Testing\nTesting\nTesting")
	e.CursorRow = 1
	e.CursorColumn = 5
	typeKeys(e, keyShiftLeftDown, fyne.KeyLeft, fyne.KeyLeft, fyne.KeyLeft)
	return e
}

func TestEntry_SelectionHides(t *testing.T) {
	e := setup()
	selection := test.WidgetRenderer(e).(*entryRenderer).selection[0]

	e.FocusGained()
	assert.True(t, selection.Visible())

	e.FocusLost()
	assert.False(t, selection.Visible())

	e.FocusGained()
	assert.True(t, selection.Visible())
}

func TestEntry_SelectHomeEnd(t *testing.T) {
	// T e[s t i] n g -> end -> // T e[s t i n g]
	e := setup()
	typeKeys(e, fyne.KeyEnd)
	a, b := e.selection()
	assert.Equal(t, 10, a)
	assert.Equal(t, 15, b)

	// T e s[t i n g] -> home -> ]T e[s t i n g
	typeKeys(e, fyne.KeyHome)
	a, b = e.selection()
	assert.Equal(t, 8, a)
	assert.Equal(t, 10, b)

	// home after releasing shift
	e = setup()
	typeKeys(e, keyShiftLeftUp, fyne.KeyHome)
	assert.Equal(t, 1, e.CursorRow)
	assert.Equal(t, 0, e.CursorColumn)
	a, b = e.selection()
	assert.Equal(t, -1, a)
	assert.Equal(t, -1, b)

	// end after releasing shift
	e = setup()
	typeKeys(e, keyShiftLeftUp, fyne.KeyEnd)
	assert.Equal(t, 1, e.CursorRow)
	assert.Equal(t, 7, e.CursorColumn)
	a, b = e.selection()
	assert.Equal(t, -1, a)
	assert.Equal(t, -1, b)
}

func TestEntry_MultilineSelect(t *testing.T) {
	e := setup()

	// Extend the selection down one row
	assert.Equal(t, 1, e.CursorRow)
	typeKeys(e, fyne.KeyDown)
	assert.Equal(t, 2, e.CursorRow)
	assert.Equal(t, 5, e.CursorColumn)
	a, b := e.selection()
	assert.Equal(t, 10, a)
	assert.Equal(t, 21, b)

	typeKeys(e, fyne.KeyUp)
	assert.Equal(t, 1, e.CursorRow)
	assert.Equal(t, 5, e.CursorColumn)
	a, b = e.selection()
	assert.Equal(t, 10, a)
	assert.Equal(t, 13, b)

	typeKeys(e, fyne.KeyUp)
	assert.Equal(t, 0, e.CursorRow)
	assert.Equal(t, 5, e.CursorColumn)
	a, b = e.selection()
	assert.Equal(t, 5, a)
	assert.Equal(t, 10, b)
}

func TestEntry_SelectAll(t *testing.T) {
	e := NewMultiLineEntry()
	e.SetText("First Row\nSecond Row\nThird Row")
	e.selectAll()
	a, b := e.selection()

	assert.Equal(t, 0, a)
	assert.Equal(t, 30, b)
	assert.Equal(t, 2, e.CursorRow)
	assert.Equal(t, 9, e.CursorColumn)
}

func TestEntry_SelectSnapping(t *testing.T) {

	e := setup()
	typeKeys(e, keyShiftLeftUp)
	assert.Equal(t, 1, e.CursorRow)
	assert.Equal(t, 5, e.CursorColumn)

	typeKeys(e, fyne.KeyRight)
	assert.Equal(t, 1, e.CursorRow)
	assert.Equal(t, 5, e.CursorColumn)
	a, b := e.selection()
	assert.Equal(t, -1, a)
	assert.Equal(t, -1, b)

	e = setup()
	typeKeys(e, keyShiftLeftUp, fyne.KeyLeft)
	assert.Equal(t, 1, e.CursorRow)
	assert.Equal(t, 2, e.CursorColumn)
	a, b = e.selection()
	assert.Equal(t, -1, a)
	assert.Equal(t, -1, b)

	// up and down snap to start/end respectively, but they also move
	e = setup()
	typeKeys(e, keyShiftLeftUp, fyne.KeyDown)
	assert.Equal(t, 2, e.CursorRow)
	assert.Equal(t, 5, e.CursorColumn)
	a, b = e.selection()
	assert.Equal(t, -1, a)
	assert.Equal(t, -1, b)

	e = setup()
	typeKeys(e, keyShiftLeftUp, fyne.KeyUp)
	assert.Equal(t, 0, e.CursorRow)
	assert.Equal(t, 5, e.CursorColumn)
	a, b = e.selection()
	assert.Equal(t, -1, a)
	assert.Equal(t, -1, b)
}

func TestEntry_SelectDelete(t *testing.T) {

	e := setup()
	typeKeys(e, fyne.KeyDelete)
	// "Testing\nTeng\nTesting"
	assert.Equal(t, "Testing\nTeng\nTesting", e.Text)
	assert.Equal(t, 20, len(e.Text))
	a, b := e.selection()
	assert.Equal(t, -1, a)
	assert.Equal(t, -1, b)

	e = setup()
	typeKeys(e, fyne.KeyDown, fyne.KeyDelete)
	assert.Equal(t, "Testing\nTeng", e.Text)
	assert.Equal(t, 12, len(e.Text))

	e = setupReverse()
	typeKeys(e, fyne.KeyDown, fyne.KeyDelete)
	assert.Equal(t, "Testing\nTestisting", e.Text)
	assert.Equal(t, 18, len(e.Text))

	{
		// After pressing delete we should be able to press down to get a new selection
		// as we're still holding delete
		e = setup()
		typeKeys(e, fyne.KeyDelete, fyne.KeyDown)
		// T e s t i n g
		// T e[n g
		// T e]s t i n g
		a, b = e.selection()
		assert.Equal(t, 10, a)
		assert.Equal(t, 15, b)

		e = setupReverse()
		typeKeys(e, fyne.KeyDelete, fyne.KeyDown)
		a, b = e.selection()
		assert.Equal(t, 10, a)
		assert.Equal(t, 15, b)
	}

	{
		// Pressing up after delete should
		//  a) delete the selection
		//  b) move the selection start point
		e = setup()
		typeKeys(e, fyne.KeyDelete, fyne.KeyUp)
		// T e[s t i n g
		// T e]n g
		// T e s t i n g
		a, b = e.selection()
		assert.Equal(t, 2, a)
		assert.Equal(t, 10, b)

		e = setupReverse()
		typeKeys(e, fyne.KeyDelete, fyne.KeyUp)
		a, b = e.selection()
		assert.Equal(t, 2, a)
		assert.Equal(t, 10, b)
	}
}

func TestEntry_SelectBackspace(t *testing.T) {

	// AFAIK the backspace on selection behaviour should be identical to delete
	e := setup()
	typeKeys(e, fyne.KeyBackspace)
	// "Testing\nTeng\nTesting"
	assert.Equal(t, "Testing\nTeng\nTesting", e.Text)
	assert.Equal(t, 20, len(e.Text))
	a, b := e.selection()
	assert.Equal(t, -1, a)
	assert.Equal(t, -1, b)
}

func TestEntry_SelectEnter(t *testing.T) {

	// Erase the selection and add a newline at selection start
	e := setup()
	typeKeys(e, fyne.KeyEnter)
	// "Testing\nTeng\nTesting"
	assert.Equal(t, "Testing\nTe\nng\nTesting", e.Text)
	assert.Equal(t, 21, len(e.Text))
	a, b := e.selection()
	assert.Equal(t, -1, a)
	assert.Equal(t, -1, b)

	e = setupReverse()
	typeKeys(e, fyne.KeyEnter)
	// "Testing\nTeng\nTesting"
	assert.Equal(t, "Testing\nTe\nng\nTesting", e.Text)
	assert.Equal(t, 21, len(e.Text))
	a, b = e.selection()
	assert.Equal(t, -1, a)
	assert.Equal(t, -1, b)
}

func TestEntry_SelectReplace(t *testing.T) {
	e := setup()
	test.Type(e, "hello")
	assert.Equal(t, "Testing\nTehellong\nTesting", e.Text)

	e = setupReverse()
	test.Type(e, "hello")
	assert.Equal(t, "Testing\nTehellong\nTesting", e.Text)
}

func TestEntry_EraseSelection(t *testing.T) {
	e := setup()
	e.eraseSelection()
	e.updateText(e.textProvider().String())
	assert.Equal(t, "Testing\nTeng\nTesting", e.Text)
	a, b := e.selection()
	assert.Equal(t, -1, a)
	assert.Equal(t, -1, b)
}

func TestEntry_EraseEmptySelection(t *testing.T) {
	e := setup()
	// clear empty selection
	typeKeys(e, keyShiftLeftUp, fyne.KeyLeft, fyne.KeyDelete)
	assert.Equal(t, "Testing\nTeting\nTesting", e.Text)
	a, b := e.selection()
	assert.Equal(t, -1, a)
	assert.Equal(t, -1, b)

	e = setup()
	// clear empty selection while shift is held
	typeKeys(e, keyShiftLeftUp, fyne.KeyLeft, keyShiftLeftDown, fyne.KeyDelete)
	assert.Equal(t, "Testing\nTeting\nTesting", e.Text)
	a, b = e.selection()
	assert.Equal(t, -1, a)
	assert.Equal(t, -1, b)

	// ensure that backspace doesn't leave a selection start at the old cursor position
	e = setup()
	typeKeys(e, keyShiftLeftUp, fyne.KeyLeft, keyShiftLeftDown, fyne.KeyBackspace)
	assert.Equal(t, "Testing\nTsting\nTesting", e.Text)
	a, b = e.selection()
	assert.Equal(t, -1, a)
	assert.Equal(t, -1, b)

	// clear selection, select a character and while holding shift issue two backspaces
	e = setup()
	typeKeys(e, keyShiftLeftUp, fyne.KeyRight, fyne.KeyLeft, keyShiftLeftDown, fyne.KeyLeft, fyne.KeyBackspace, fyne.KeyBackspace)
	assert.Equal(t, "Testing\nTeing\nTesting", e.Text)
	a, b = e.selection()
	assert.Equal(t, -1, a)
	assert.Equal(t, -1, b)
}

func TestPasswordEntry_Reveal(t *testing.T) {
	t.Run("NewPasswordEntry constructor", func(t *testing.T) {
		entry := NewPasswordEntry()
		actionIcon := test.WidgetRenderer(entry).(*entryRenderer).entry.passwordRevealer

		test.Type(entry, "Hié™שרה")
		assert.Equal(t, "Hié™שרה", entry.Text)
		assert.Equal(t, "*******", entryRenderTexts(entry)[0].Text)
		assert.Equal(t, theme.VisibilityOffIcon(), actionIcon.icon.Resource)

		// update the Password field
		entry.Password = false
		Refresh(entry)

		assert.Equal(t, "Hié™שרה", entry.Text)
		assert.Equal(t, "Hié™שרה", entryRenderTexts(entry)[0].Text)
		assert.True(t, entry.Focused())
		assert.Equal(t, theme.VisibilityIcon(), actionIcon.icon.Resource)

		// tap on action icon
		test.Tap(actionIcon)

		assert.Equal(t, "Hié™שרה", entry.Text)
		assert.Equal(t, "*******", entryRenderTexts(entry)[0].Text)
		assert.True(t, entry.Focused())
		assert.Equal(t, theme.VisibilityOffIcon(), actionIcon.icon.Resource)
	})

	// This test cover backward compatibility use case when on an Entry widget
	// the Password field is set to true.
	// In this case the action item should not be diplayed
	t.Run("Entry with Password field", func(t *testing.T) {
		entry := NewEntry()
		entry.Password = true
		entry.Refresh()

		// action icon is not displayed
<<<<<<< HEAD
		actionIcon := test.WidgetRenderer(entry).(*entryRenderer).entry.passwordRevealer
=======
		actionIcon := Renderer(entry).(*entryRenderer).entry.passwordRevealer
>>>>>>> 6ba97e5a
		assert.NotNil(t, actionIcon)

		test.Type(entry, "Hié™שרה")
		assert.Equal(t, "Hié™שרה", entry.Text)
		assert.Equal(t, "*******", entryRenderTexts(entry)[0].Text)

		// update the Password field
		entry.Password = false
		Refresh(entry)

		assert.Equal(t, "Hié™שרה", entry.Text)
		assert.Equal(t, "Hié™שרה", entryRenderTexts(entry)[0].Text)
		assert.True(t, entry.Focused())
		assert.NotNil(t, actionIcon)
	})
}

func TestEntry_PageUpDown(t *testing.T) {
	t.Run("single line", func(*testing.T) {
		e := NewEntry()
		e.SetText("Testing")
		// move right, press & hold shift and pagedown
		typeKeys(e, fyne.KeyRight, keyShiftLeftDown, fyne.KeyPageDown)
		a, b := e.selection()
		assert.Equal(t, 1, a)
		assert.Equal(t, 7, b)
		assert.Equal(t, "esting", e.SelectedText())
		assert.Equal(t, 0, e.CursorRow)
		assert.Equal(t, 7, e.CursorColumn)
		// while shift is held press pageup
		typeKeys(e, fyne.KeyPageUp)
		a, b = e.selection()
		assert.Equal(t, 0, a)
		assert.Equal(t, 1, b)
		assert.Equal(t, "T", e.SelectedText())
		assert.Equal(t, 0, e.CursorRow)
		assert.Equal(t, 0, e.CursorColumn)
		// release shift and press pagedown
		typeKeys(e, keyShiftLeftUp, fyne.KeyPageDown)
		assert.Equal(t, "", e.SelectedText())
		assert.Equal(t, 0, e.CursorRow)
		assert.Equal(t, 7, e.CursorColumn)
	})

	t.Run("page down single line", func(*testing.T) {
		e := NewMultiLineEntry()
		e.SetText("Testing\nTesting\nTesting")
		// move right, press & hold shift and pagedown
		typeKeys(e, fyne.KeyRight, keyShiftLeftDown, fyne.KeyPageDown)
		a, b := e.selection()
		assert.Equal(t, 1, a)
		assert.Equal(t, 23, b)
		assert.Equal(t, "esting\nTesting\nTesting", e.SelectedText())
		assert.Equal(t, 2, e.CursorRow)
		assert.Equal(t, 7, e.CursorColumn)
		// while shift is held press pageup
		typeKeys(e, fyne.KeyPageUp)
		a, b = e.selection()
		assert.Equal(t, 0, a)
		assert.Equal(t, 1, b)
		assert.Equal(t, "T", e.SelectedText())
		assert.Equal(t, 0, e.CursorRow)
		assert.Equal(t, 0, e.CursorColumn)
		// release shift and press pagedown
		typeKeys(e, keyShiftLeftUp, fyne.KeyPageDown)
		assert.Equal(t, "", e.SelectedText())
		assert.Equal(t, 2, e.CursorRow)
		assert.Equal(t, 7, e.CursorColumn)
	})
}

func TestEntry_PasteUnicode(t *testing.T) {
	e := NewMultiLineEntry()
	e.SetText("line")
	e.CursorColumn = 4

	clipboard := test.NewClipboard()
	clipboard.SetContent("thing {\n\titem: 'val测试'\n}")
	shortcut := &fyne.ShortcutPaste{Clipboard: clipboard}
	e.TypedShortcut(shortcut)

	assert.Equal(t, "thing {\n\titem: 'val测试'\n}", clipboard.Content())
	assert.Equal(t, "linething {\n\titem: 'val测试'\n}", e.Text)

	assert.Equal(t, 2, e.CursorRow)
	assert.Equal(t, 1, e.CursorColumn)
}<|MERGE_RESOLUTION|>--- conflicted
+++ resolved
@@ -1372,11 +1372,7 @@
 		entry.Refresh()
 
 		// action icon is not displayed
-<<<<<<< HEAD
 		actionIcon := test.WidgetRenderer(entry).(*entryRenderer).entry.passwordRevealer
-=======
-		actionIcon := Renderer(entry).(*entryRenderer).entry.passwordRevealer
->>>>>>> 6ba97e5a
 		assert.NotNil(t, actionIcon)
 
 		test.Type(entry, "Hié™שרה")
