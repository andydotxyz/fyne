--- conflicted
+++ resolved
@@ -40,13 +40,10 @@
 	}
 
 	if l.Text != string(l.provider.buffer) {
-<<<<<<< HEAD
 		l.provider.setText(l.Text)
-=======
 		l.provider.SetText(l.Text)
 	} else {
 		l.provider.updateRowBounds() // if truncate/wrap has changed
->>>>>>> 553c7a48
 	}
 
 	l.BaseWidget.Refresh()
