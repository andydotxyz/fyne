--- conflicted
+++ resolved
@@ -115,15 +115,7 @@
 // SetText sets the text of the label
 func (l *Label) SetText(text string) {
 	l.Text = text
-<<<<<<< HEAD
-	if l.provider == nil { // not created until visible
-		return
-	}
-	l.syncSegments()
-	l.provider.Refresh()
-=======
 	l.Refresh()
->>>>>>> d2da6c8c
 }
 
 // Unbind disconnects any configured data source from this Label.
