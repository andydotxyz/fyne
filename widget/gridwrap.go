package widget

import (
	"fmt"
	"math"
	"sort"
	"sync"

	"fyne.io/fyne/v2"
	"fyne.io/fyne/v2/canvas"
	"fyne.io/fyne/v2/data/binding"
	"fyne.io/fyne/v2/driver/desktop"
	"fyne.io/fyne/v2/internal/widget"
	"fyne.io/fyne/v2/theme"
)

// Declare conformity with interfaces.
var _ fyne.Widget = (*GridWrap)(nil)
var _ fyne.Focusable = (*GridWrap)(nil)

// GridWrapItemID is the ID of an individual item in the GridWrap widget.
//
// Since: 2.4
type GridWrapItemID = int

// GridWrap is a widget with an API very similar to widget.List,
// that lays out items in a scrollable wrapping grid similar to container.NewGridWrap.
// It caches and reuses widgets for performance.
//
// Since: 2.4
type GridWrap struct {
	BaseWidget

	Length       func() int                                      `json:"-"`
	CreateItem   func() fyne.CanvasObject                        `json:"-"`
	UpdateItem   func(id GridWrapItemID, item fyne.CanvasObject) `json:"-"`
	OnSelected   func(id GridWrapItemID)                         `json:"-"`
	OnUnselected func(id GridWrapItemID)                         `json:"-"`

	currentFocus  ListItemID
	focused       bool
	scroller      *widget.Scroll
	selected      []GridWrapItemID
	itemMin       fyne.Size
	offsetY       float32
	offsetUpdated func(fyne.Position)
	colCountCache int
}

// NewGridWrap creates and returns a GridWrap widget for displaying items in
// a wrapping grid layout with scrolling and caching for performance.
//
// Since: 2.4
func NewGridWrap(length func() int, createItem func() fyne.CanvasObject, updateItem func(GridWrapItemID, fyne.CanvasObject)) *GridWrap {
	gwList := &GridWrap{Length: length, CreateItem: createItem, UpdateItem: updateItem}
	gwList.ExtendBaseWidget(gwList)
	return gwList
}

// NewGridWrapWithData creates a new GridWrap widget that will display the contents of the provided data.
//
// Since: 2.4
func NewGridWrapWithData(data binding.DataList, createItem func() fyne.CanvasObject, updateItem func(binding.DataItem, fyne.CanvasObject)) *GridWrap {
	gwList := NewGridWrap(
		data.Length,
		createItem,
		func(i GridWrapItemID, o fyne.CanvasObject) {
			item, err := data.GetItem(int(i))
			if err != nil {
				fyne.LogError(fmt.Sprintf("Error getting data item %d", i), err)
				return
			}
			updateItem(item, o)
		})

	data.AddListener(binding.NewDataListener(gwList.Refresh))
	return gwList
}

// CreateRenderer is a private method to Fyne which links this widget to its renderer.
func (l *GridWrap) CreateRenderer() fyne.WidgetRenderer {
	l.ExtendBaseWidget(l)

	if f := l.CreateItem; f != nil && l.itemMin.IsZero() {
		l.itemMin = f().MinSize()
	}

	layout := &fyne.Container{Layout: newGridWrapLayout(l)}
	l.scroller = widget.NewVScroll(layout)
	layout.Resize(layout.MinSize())

	return newGridWrapRenderer([]fyne.CanvasObject{l.scroller}, l, l.scroller, layout)
}

// FocusGained is called after this GridWrap has gained focus.
//
// Implements: fyne.Focusable
func (l *GridWrap) FocusGained() {
	l.focused = true
	l.scrollTo(l.currentFocus)
	l.RefreshItem(l.currentFocus)
}

// FocusLost is called after this GridWrap has lost focus.
//
// Implements: fyne.Focusable
func (l *GridWrap) FocusLost() {
	l.focused = false
	l.RefreshItem(l.currentFocus)
}

// MinSize returns the size that this widget should not shrink below.
func (l *GridWrap) MinSize() fyne.Size {
	l.ExtendBaseWidget(l)

	return l.BaseWidget.MinSize()
}

func (l *GridWrap) scrollTo(id GridWrapItemID) {
	if l.scroller == nil {
		return
	}
	row := math.Floor(float64(id) / float64(l.ColumnCount()))
	y := float32(row)*l.itemMin.Height + float32(row)*theme.Padding()
	if y < l.scroller.Offset.Y {
		l.scroller.Offset.Y = y
	} else if size := l.scroller.Size(); y+l.itemMin.Height > l.scroller.Offset.Y+size.Height {
		l.scroller.Offset.Y = y + l.itemMin.Height - size.Height
	}
	l.offsetUpdated(l.scroller.Offset)
}

// RefreshItem refreshes a single item, specified by the item ID passed in.
//
// Since: 2.4
func (l *GridWrap) RefreshItem(id GridWrapItemID) {
	if l.scroller == nil {
		return
	}
	l.BaseWidget.Refresh()
	lo := l.scroller.Content.(*fyne.Container).Layout.(*gridWrapLayout)
	lo.renderLock.Lock() // ensures we are not changing visible info in render code during the search
	item, ok := lo.searchVisible(lo.visible, id)
	lo.renderLock.Unlock()
	if ok {
		lo.setupGridItem(item, id, l.focused && l.currentFocus == id)
	}
}

// Resize is called when this GridWrap should change size. We refresh to ensure invisible items are drawn.
func (l *GridWrap) Resize(s fyne.Size) {
	l.colCountCache = 0
	l.BaseWidget.Resize(s)
	l.offsetUpdated(l.scroller.Offset)
	l.scroller.Content.(*fyne.Container).Layout.(*gridWrapLayout).updateGrid(true)
}

// Select adds the item identified by the given ID to the selection.
func (l *GridWrap) Select(id GridWrapItemID) {
	if len(l.selected) > 0 && id == l.selected[0] {
		return
	}
	length := 0
	if f := l.Length; f != nil {
		length = f()
	}
	if id < 0 || id >= length {
		return
	}
	old := l.selected
	l.selected = []GridWrapItemID{id}
	defer func() {
		if f := l.OnUnselected; f != nil && len(old) > 0 {
			f(old[0])
		}
		if f := l.OnSelected; f != nil {
			f(id)
		}
	}()
	l.scrollTo(id)
	l.Refresh()
}

// ScrollTo scrolls to the item represented by id
func (l *GridWrap) ScrollTo(id GridWrapItemID) {
	length := 0
	if f := l.Length; f != nil {
		length = f()
	}
	if id < 0 || int(id) >= length {
		return
	}
	l.scrollTo(id)
	l.Refresh()
}

// ScrollToBottom scrolls to the end of the list
func (l *GridWrap) ScrollToBottom() {
	length := 0
	if f := l.Length; f != nil {
		length = f()
	}
	if length > 0 {
		length--
	}
	l.scrollTo(GridWrapItemID(length))
	l.Refresh()
}

// ScrollToTop scrolls to the start of the list
func (l *GridWrap) ScrollToTop() {
	l.scrollTo(0)
	l.Refresh()
}

// ScrollToOffset scrolls the list to the given offset position
func (l *GridWrap) ScrollToOffset(offset float32) {
	if l.scroller == nil {
		return
	}
	if offset < 0 {
		offset = 0
	} else if contentH := l.contentMinSize().Height; offset > contentH {
		offset = contentH
	}
	l.scroller.Offset.Y = offset
	l.offsetUpdated(l.scroller.Offset)
	l.Refresh()
}

// TypedKey is called if a key event happens while this GridWrap is focused.
//
// Implements: fyne.Focusable
func (l *GridWrap) TypedKey(event *fyne.KeyEvent) {
	switch event.Name {
	case fyne.KeySpace:
		l.Select(l.currentFocus)
	case fyne.KeyDown:
		count := 0
		if f := l.Length; f != nil {
			count = f()
		}
		l.RefreshItem(l.currentFocus)
		l.currentFocus += l.ColumnCount()
		if l.currentFocus >= count-1 {
			l.currentFocus = count - 1
		}
		l.scrollTo(l.currentFocus)
		l.RefreshItem(l.currentFocus)
	case fyne.KeyLeft:
		if l.currentFocus <= 0 {
			return
		}
		if l.currentFocus%l.ColumnCount() == 0 {
			return
		}

		l.RefreshItem(l.currentFocus)
		l.currentFocus--
		l.scrollTo(l.currentFocus)
		l.RefreshItem(l.currentFocus)
	case fyne.KeyRight:
		if f := l.Length; f != nil && l.currentFocus >= f()-1 {
			return
		}
		if (l.currentFocus+1)%l.ColumnCount() == 0 {
			return
		}

		l.RefreshItem(l.currentFocus)
		l.currentFocus++
		l.scrollTo(l.currentFocus)
		l.RefreshItem(l.currentFocus)
	case fyne.KeyUp:
		if l.currentFocus <= 0 {
			return
		}
		l.RefreshItem(l.currentFocus)
		l.currentFocus -= l.ColumnCount()
		if l.currentFocus < 0 {
			l.currentFocus = 0
		}
		l.scrollTo(l.currentFocus)
		l.RefreshItem(l.currentFocus)
	}
}

// TypedRune is called if a text event happens while this GridWrap is focused.
//
// Implements: fyne.Focusable
func (l *GridWrap) TypedRune(_ rune) {
	// intentionally left blank
}

// GetScrollOffset returns the current scroll offset position
func (l *GridWrap) GetScrollOffset() float32 {
	return l.offsetY
}

// Unselect removes the item identified by the given ID from the selection.
func (l *GridWrap) Unselect(id GridWrapItemID) {
	if len(l.selected) == 0 || l.selected[0] != id {
		return
	}

	l.selected = nil
	l.Refresh()
	if f := l.OnUnselected; f != nil {
		f(id)
	}
}

// UnselectAll removes all items from the selection.
func (l *GridWrap) UnselectAll() {
	if len(l.selected) == 0 {
		return
	}

	selected := l.selected
	l.selected = nil
	l.Refresh()
	if f := l.OnUnselected; f != nil {
		for _, id := range selected {
			f(id)
		}
	}
}

func (l *GridWrap) contentMinSize() fyne.Size {
	padding := theme.Padding()
	if lenF := l.Length; lenF != nil {
		cols := l.getColCount()
		rows := float32(math.Ceil(float64(lenF()) / float64(cols)))
		return fyne.NewSize(l.itemMin.Width,
			(l.itemMin.Height+padding)*rows-padding)
	}
	return fyne.NewSize(0, 0)
}

// Declare conformity with WidgetRenderer interface.
var _ fyne.WidgetRenderer = (*gridWrapRenderer)(nil)

type gridWrapRenderer struct {
	objects []fyne.CanvasObject

	list     *GridWrap
	scroller *widget.Scroll
	layout   *fyne.Container
}

func newGridWrapRenderer(objects []fyne.CanvasObject, l *GridWrap, scroller *widget.Scroll, layout *fyne.Container) *gridWrapRenderer {
	lr := &gridWrapRenderer{objects: objects, list: l, scroller: scroller, layout: layout}
	lr.scroller.OnScrolled = l.offsetUpdated
	return lr
}

func (l *gridWrapRenderer) Layout(size fyne.Size) {
	l.scroller.Resize(size)
}

func (l *gridWrapRenderer) MinSize() fyne.Size {
	return l.scroller.MinSize().Max(l.list.itemMin)
}

func (l *gridWrapRenderer) Refresh() {
	if f := l.list.CreateItem; f != nil {
		l.list.itemMin = f().MinSize()
	}
	l.Layout(l.list.Size())
	l.scroller.Refresh()
	l.layout.Layout.(*gridWrapLayout).updateGrid(true)
	canvas.Refresh(l.list)
}

func (l *gridWrapRenderer) Destroy() {
}

func (l *gridWrapRenderer) Objects() []fyne.CanvasObject {
	return l.objects
}

// Declare conformity with interfaces.
var _ fyne.Widget = (*gridWrapItem)(nil)
var _ fyne.Tappable = (*gridWrapItem)(nil)
var _ desktop.Hoverable = (*gridWrapItem)(nil)

type gridWrapItem struct {
	BaseWidget

	onTapped          func()
	background        *canvas.Rectangle
	child             fyne.CanvasObject
	hovered, selected bool
}

func newGridWrapItem(child fyne.CanvasObject, tapped func()) *gridWrapItem {
	gw := &gridWrapItem{
		child:    child,
		onTapped: tapped,
	}

	gw.ExtendBaseWidget(gw)
	return gw
}

// CreateRenderer is a private method to Fyne which links this widget to its renderer.
func (gw *gridWrapItem) CreateRenderer() fyne.WidgetRenderer {
	gw.ExtendBaseWidget(gw)

	gw.background = canvas.NewRectangle(theme.HoverColor())
	gw.background.CornerRadius = theme.SelectionRadiusSize()
	gw.background.Hide()

	objects := []fyne.CanvasObject{gw.background, gw.child}

	return &gridWrapItemRenderer{widget.NewBaseRenderer(objects), gw}
}

// MinSize returns the size that this widget should not shrink below.
func (gw *gridWrapItem) MinSize() fyne.Size {
	gw.ExtendBaseWidget(gw)
	return gw.BaseWidget.MinSize()
}

// MouseIn is called when a desktop pointer enters the widget.
func (gw *gridWrapItem) MouseIn(*desktop.MouseEvent) {
	gw.hovered = true
	gw.Refresh()
}

// MouseMoved is called when a desktop pointer hovers over the widget.
func (gw *gridWrapItem) MouseMoved(*desktop.MouseEvent) {
}

// MouseOut is called when a desktop pointer exits the widget.
func (gw *gridWrapItem) MouseOut() {
	gw.hovered = false
	gw.Refresh()
}

// Tapped is called when a pointer tapped event is captured and triggers any tap handler.
func (gw *gridWrapItem) Tapped(*fyne.PointEvent) {
	if gw.onTapped != nil {
		gw.selected = true
		gw.Refresh()
		gw.onTapped()
	}
}

// Declare conformity with the WidgetRenderer interface.
var _ fyne.WidgetRenderer = (*gridWrapItemRenderer)(nil)

type gridWrapItemRenderer struct {
	widget.BaseRenderer

	item *gridWrapItem
}

// MinSize calculates the minimum size of a listItem.
// This is based on the size of the status indicator and the size of the child object.
func (gw *gridWrapItemRenderer) MinSize() fyne.Size {
	return gw.item.child.MinSize()
}

// Layout the components of the listItem widget.
func (gw *gridWrapItemRenderer) Layout(size fyne.Size) {
	gw.item.background.Resize(size)
	gw.item.child.Resize(size)
}

func (gw *gridWrapItemRenderer) Refresh() {
	gw.item.background.CornerRadius = theme.SelectionRadiusSize()
	if gw.item.selected {
		gw.item.background.FillColor = theme.SelectionColor()
		gw.item.background.Show()
	} else if gw.item.hovered {
		gw.item.background.FillColor = theme.HoverColor()
		gw.item.background.Show()
	} else {
		gw.item.background.Hide()
	}
	gw.item.background.Refresh()
	canvas.Refresh(gw.item.super())
}

// Declare conformity with Layout interface.
var _ fyne.Layout = (*gridWrapLayout)(nil)

type gridItemAndID struct {
	item *gridWrapItem
	id   GridWrapItemID
}

type gridWrapLayout struct {
	list *GridWrap

	itemPool   syncPool
	slicePool  sync.Pool // *[]itemAndID
	visible    []gridItemAndID
	renderLock sync.Mutex
}

func newGridWrapLayout(list *GridWrap) fyne.Layout {
	l := &gridWrapLayout{list: list}
	l.slicePool.New = func() any {
		s := make([]gridItemAndID, 0)
		return &s
	}
	list.offsetUpdated = l.offsetUpdated
	return l
}

func (l *gridWrapLayout) Layout(_ []fyne.CanvasObject, _ fyne.Size) {
	l.updateGrid(true)
}

func (l *gridWrapLayout) MinSize(_ []fyne.CanvasObject) fyne.Size {
<<<<<<< HEAD
	return l.list.contentMinSize()
=======
	padding := theme.Padding()
	if lenF := l.list.Length; lenF != nil {
		cols := l.list.ColumnCount()
		rows := float32(math.Ceil(float64(lenF()) / float64(cols)))
		return fyne.NewSize(l.list.itemMin.Width,
			(l.list.itemMin.Height+padding)*rows-padding)
	}
	return fyne.NewSize(0, 0)
>>>>>>> 80a2fcb3
}

func (l *gridWrapLayout) getItem() *gridWrapItem {
	item := l.itemPool.Obtain()
	if item == nil {
		if f := l.list.CreateItem; f != nil {
			item = newGridWrapItem(f(), nil)
		}
	}
	return item.(*gridWrapItem)
}

func (l *gridWrapLayout) offsetUpdated(pos fyne.Position) {
	if l.list.offsetY == pos.Y {
		return
	}
	l.list.offsetY = pos.Y
	l.updateGrid(false)
}

func (l *gridWrapLayout) setupGridItem(li *gridWrapItem, id GridWrapItemID, focus bool) {
	previousIndicator := li.selected
	li.selected = false
	for _, s := range l.list.selected {
		if id == s {
			li.selected = true
			break
		}
	}
	if focus {
		li.hovered = true
		li.Refresh()
	} else if previousIndicator != li.selected || li.hovered {
		li.hovered = false
		li.Refresh()
	}
	if f := l.list.UpdateItem; f != nil {
		f(id, li.child)
	}
	li.onTapped = func() {
		if !fyne.CurrentDevice().IsMobile() {
			l.list.RefreshItem(l.list.currentFocus)
			canvas := fyne.CurrentApp().Driver().CanvasForObject(l.list)
			if canvas != nil {
				canvas.Focus(l.list)
			}

			l.list.currentFocus = id
		}

		l.list.Select(id)
	}
}

// ColumnCount returns the number of columns that are/will be shown
// in this GridWrap, based on the widget's current width.
//
// Since: 2.5
func (l *GridWrap) ColumnCount() int {
	if l.colCountCache < 1 {
		padding := theme.Padding()
		l.colCountCache = 1
		width := l.Size().Width
		if width > l.itemMin.Width {
			l.colCountCache = int(math.Floor(float64(width+padding) / float64(l.itemMin.Width+padding)))
		}
	}
	return l.colCountCache
}

func (l *gridWrapLayout) updateGrid(refresh bool) {
	// code here is a mashup of listLayout.updateList and gridWrapLayout.Layout
	padding := theme.Padding()

	l.renderLock.Lock()
	length := 0
	if f := l.list.Length; f != nil {
		length = f()
	}

	colCount := l.list.ColumnCount()
	visibleRowsCount := int(math.Ceil(float64(l.list.scroller.Size().Height)/float64(l.list.itemMin.Height+padding))) + 1

	offY := l.list.offsetY - float32(math.Mod(float64(l.list.offsetY), float64(l.list.itemMin.Height+padding)))
	minRow := int(offY / (l.list.itemMin.Height + padding))
	minItem := GridWrapItemID(minRow * colCount)
	maxRow := int(math.Min(float64(minRow+visibleRowsCount), math.Ceil(float64(length)/float64(colCount))))
	maxItem := GridWrapItemID(math.Min(float64(maxRow*colCount), float64(length-1)))

	if l.list.UpdateItem == nil {
		fyne.LogError("Missing UpdateCell callback required for GridWrap", nil)
	}

	// Keep pointer reference for copying slice header when returning to the pool
	// https://blog.mike.norgate.xyz/unlocking-go-slice-performance-navigating-sync-pool-for-enhanced-efficiency-7cb63b0b453e
	wasVisiblePtr := l.slicePool.Get().(*[]gridItemAndID)
	wasVisible := (*wasVisiblePtr)[:0]
	wasVisible = append(wasVisible, l.visible...)

	oldVisibleLen := len(l.visible)
	l.visible = l.visible[:0]

	c := l.list.scroller.Content.(*fyne.Container)
	oldObjLen := len(c.Objects)
	c.Objects = c.Objects[:0]
	y := offY
	curItemID := minItem
	for row := minRow; row <= maxRow && curItemID <= maxItem; row++ {
		x := float32(0)
		for col := 0; col < colCount && curItemID <= maxItem; col++ {
			item, ok := l.searchVisible(wasVisible, curItemID)
			if !ok {
				item = l.getItem()
				if item == nil {
					continue
				}
				item.Resize(l.list.itemMin)
			}

			item.Move(fyne.NewPos(x, y))
			if refresh {
				item.Resize(l.list.itemMin)
			}

			x += l.list.itemMin.Width + padding
			l.visible = append(l.visible, gridItemAndID{item: item, id: curItemID})
			c.Objects = append(c.Objects, item)
			curItemID++
		}
		y += l.list.itemMin.Height + padding
	}
	l.nilOldSliceData(c.Objects, len(c.Objects), oldObjLen)
	l.nilOldVisibleSliceData(l.visible, len(l.visible), oldVisibleLen)

	for _, old := range wasVisible {
		if _, ok := l.searchVisible(l.visible, old.id); !ok {
			l.itemPool.Release(old.item)
		}
	}

	// make a local deep copy of l.visible since rest of this function is unlocked
	// and cannot safely access l.visible
	visiblePtr := l.slicePool.Get().(*[]gridItemAndID)
	visible := (*visiblePtr)[:0]
	visible = append(visible, l.visible...)
	l.renderLock.Unlock() // user code should not be locked

	for _, obj := range visible {
		l.setupGridItem(obj.item, obj.id, l.list.focused && l.list.currentFocus == obj.id)
	}

	// nil out all references before returning slices to pool
	for i := 0; i < len(wasVisible); i++ {
		wasVisible[i].item = nil
	}
	for i := 0; i < len(visible); i++ {
		visible[i].item = nil
	}
	*wasVisiblePtr = wasVisible // Copy the slice header over to the heap
	*visiblePtr = visible
	l.slicePool.Put(wasVisiblePtr)
	l.slicePool.Put(visiblePtr)
}

// invariant: visible is in ascending order of IDs
func (l *gridWrapLayout) searchVisible(visible []gridItemAndID, id GridWrapItemID) (*gridWrapItem, bool) {
	ln := len(visible)
	idx := sort.Search(ln, func(i int) bool { return visible[i].id >= id })
	if idx < ln && visible[idx].id == id {
		return visible[idx].item, true
	}
	return nil, false
}

func (l *gridWrapLayout) nilOldSliceData(objs []fyne.CanvasObject, len, oldLen int) {
	if oldLen > len {
		objs = objs[:oldLen] // gain view into old data
		for i := len; i < oldLen; i++ {
			objs[i] = nil
		}
	}
}

func (l *gridWrapLayout) nilOldVisibleSliceData(objs []gridItemAndID, len, oldLen int) {
	if oldLen > len {
		objs = objs[:oldLen] // gain view into old data
		for i := len; i < oldLen; i++ {
			objs[i].item = nil
		}
	}
}<|MERGE_RESOLUTION|>--- conflicted
+++ resolved
@@ -515,18 +515,7 @@
 }
 
 func (l *gridWrapLayout) MinSize(_ []fyne.CanvasObject) fyne.Size {
-<<<<<<< HEAD
 	return l.list.contentMinSize()
-=======
-	padding := theme.Padding()
-	if lenF := l.list.Length; lenF != nil {
-		cols := l.list.ColumnCount()
-		rows := float32(math.Ceil(float64(lenF()) / float64(cols)))
-		return fyne.NewSize(l.list.itemMin.Width,
-			(l.list.itemMin.Height+padding)*rows-padding)
-	}
-	return fyne.NewSize(0, 0)
->>>>>>> 80a2fcb3
 }
 
 func (l *gridWrapLayout) getItem() *gridWrapItem {
