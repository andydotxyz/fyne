--- conflicted
+++ resolved
@@ -35,20 +35,14 @@
 					</widget>
 				</widget>
 				<widget pos="162,0" size="6x168" type="*widget.scrollBarArea">
-<<<<<<< HEAD
-					<widget pos="3,0" size="3x149" type="*widget.scrollBar">
-						<rectangle fillColor="scrollbar" size="3x149"/>
-=======
 					<widget backgroundColor="scrollbar" pos="3,0" size="3x123" type="*widget.scrollBar">
->>>>>>> 73e3659e
 					</widget>
 				</widget>
 				<widget pos="0,168" size="168x0" type="*widget.Shadow">
 					<linearGradient endColor="shadow" pos="0,-8" size="168x8"/>
 				</widget>
 				<widget pos="0,162" size="168x6" type="*widget.scrollBarArea">
-					<widget pos="0,3" size="55x3" type="*widget.scrollBar">
-						<rectangle fillColor="scrollbar" size="55x3"/>
+					<widget backgroundColor="scrollbar" pos="0,3" size="55x3" type="*widget.scrollBar">
 					</widget>
 				</widget>
 				<widget pos="168,0" size="0x168" type="*widget.Shadow">
