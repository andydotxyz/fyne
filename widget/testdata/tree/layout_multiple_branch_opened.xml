<canvas padded size="200x300">
	<content>
		<widget pos="4,4" size="192x292" type="*widget.Tree">
			<widget size="192x292" type="*widget.Scroll">
				<widget size="214x292" type="*widget.treeContent">
					<widget size="214x45" type="*widget.branch">
						<widget pos="28,4" size="182x37" type="*widget.Label">
							<text pos="8,8" size="166x21">A</text>
						</widget>
						<widget pos="4,4" size="20x37" type="*widget.branchIcon">
							<image fillMode="contain" rsc="moveDownIcon" size="20x37"/>
						</widget>
					</widget>
<<<<<<< HEAD
					<widget pos="0,45" size="206x1" type="*widget.Separator">
=======
					<widget pos="4,45" size="206x1" type="*widget.Separator">
>>>>>>> 622d3efe
						<rectangle fillColor="disabled" size="206x1"/>
					</widget>
					<widget pos="0,46" size="214x45" type="*widget.leaf">
						<widget pos="52,4" size="158x37" type="*widget.Label">
							<text pos="8,8" size="142x21">11111</text>
						</widget>
					</widget>
<<<<<<< HEAD
					<widget pos="0,91" size="206x1" type="*widget.Separator">
=======
					<widget pos="4,91" size="206x1" type="*widget.Separator">
>>>>>>> 622d3efe
						<rectangle fillColor="disabled" size="206x1"/>
					</widget>
					<widget pos="0,92" size="214x45" type="*widget.branch">
						<widget pos="28,4" size="182x37" type="*widget.Label">
							<text pos="8,8" size="166x21">B</text>
						</widget>
						<widget pos="4,4" size="20x37" type="*widget.branchIcon">
							<image fillMode="contain" rsc="moveDownIcon" size="20x37"/>
						</widget>
					</widget>
<<<<<<< HEAD
					<widget pos="0,137" size="206x1" type="*widget.Separator">
=======
					<widget pos="4,137" size="206x1" type="*widget.Separator">
>>>>>>> 622d3efe
						<rectangle fillColor="disabled" size="206x1"/>
					</widget>
					<widget pos="0,138" size="214x45" type="*widget.leaf">
						<widget pos="52,4" size="158x37" type="*widget.Label">
							<text pos="8,8" size="142x21">2222222222</text>
						</widget>
					</widget>
<<<<<<< HEAD
					<widget pos="0,183" size="206x1" type="*widget.Separator">
=======
					<widget pos="4,183" size="206x1" type="*widget.Separator">
>>>>>>> 622d3efe
						<rectangle fillColor="disabled" size="206x1"/>
					</widget>
					<widget pos="0,184" size="214x45" type="*widget.branch">
						<widget pos="52,4" size="158x37" type="*widget.Label">
							<text pos="8,8" size="142x21">C</text>
						</widget>
						<widget pos="28,4" size="20x37" type="*widget.branchIcon">
							<image fillMode="contain" rsc="moveDownIcon" size="20x37"/>
						</widget>
					</widget>
<<<<<<< HEAD
					<widget pos="0,229" size="206x1" type="*widget.Separator">
=======
					<widget pos="4,229" size="206x1" type="*widget.Separator">
>>>>>>> 622d3efe
						<rectangle fillColor="disabled" size="206x1"/>
					</widget>
					<widget pos="0,230" size="214x45" type="*widget.leaf">
						<widget pos="76,4" size="134x37" type="*widget.Label">
							<text pos="8,8" size="118x21">333333333333333</text>
						</widget>
					</widget>
				</widget>
				<widget pos="0,286" size="192x6" type="*widget.scrollBarArea">
					<widget pos="0,3" size="172x3" type="*widget.scrollBar">
						<rectangle fillColor="scrollbar" size="172x3"/>
					</widget>
				</widget>
				<widget pos="192,0" size="0x292" type="*widget.Shadow">
					<linearGradient angle="270" endColor="shadow" pos="-8,0" size="8x292"/>
				</widget>
			</widget>
		</widget>
	</content>
</canvas><|MERGE_RESOLUTION|>--- conflicted
+++ resolved
@@ -11,24 +11,16 @@
 							<image fillMode="contain" rsc="moveDownIcon" size="20x37"/>
 						</widget>
 					</widget>
-<<<<<<< HEAD
-					<widget pos="0,45" size="206x1" type="*widget.Separator">
-=======
-					<widget pos="4,45" size="206x1" type="*widget.Separator">
->>>>>>> 622d3efe
-						<rectangle fillColor="disabled" size="206x1"/>
+					<widget pos="0,45" size="214x1" type="*widget.Separator">
+						<rectangle fillColor="disabled" size="214x1"/>
 					</widget>
 					<widget pos="0,46" size="214x45" type="*widget.leaf">
 						<widget pos="52,4" size="158x37" type="*widget.Label">
 							<text pos="8,8" size="142x21">11111</text>
 						</widget>
 					</widget>
-<<<<<<< HEAD
-					<widget pos="0,91" size="206x1" type="*widget.Separator">
-=======
-					<widget pos="4,91" size="206x1" type="*widget.Separator">
->>>>>>> 622d3efe
-						<rectangle fillColor="disabled" size="206x1"/>
+					<widget pos="0,91" size="214x1" type="*widget.Separator">
+						<rectangle fillColor="disabled" size="214x1"/>
 					</widget>
 					<widget pos="0,92" size="214x45" type="*widget.branch">
 						<widget pos="28,4" size="182x37" type="*widget.Label">
@@ -38,24 +30,16 @@
 							<image fillMode="contain" rsc="moveDownIcon" size="20x37"/>
 						</widget>
 					</widget>
-<<<<<<< HEAD
-					<widget pos="0,137" size="206x1" type="*widget.Separator">
-=======
-					<widget pos="4,137" size="206x1" type="*widget.Separator">
->>>>>>> 622d3efe
-						<rectangle fillColor="disabled" size="206x1"/>
+					<widget pos="0,137" size="214x1" type="*widget.Separator">
+						<rectangle fillColor="disabled" size="214x1"/>
 					</widget>
 					<widget pos="0,138" size="214x45" type="*widget.leaf">
 						<widget pos="52,4" size="158x37" type="*widget.Label">
 							<text pos="8,8" size="142x21">2222222222</text>
 						</widget>
 					</widget>
-<<<<<<< HEAD
-					<widget pos="0,183" size="206x1" type="*widget.Separator">
-=======
-					<widget pos="4,183" size="206x1" type="*widget.Separator">
->>>>>>> 622d3efe
-						<rectangle fillColor="disabled" size="206x1"/>
+					<widget pos="0,183" size="214x1" type="*widget.Separator">
+						<rectangle fillColor="disabled" size="214x1"/>
 					</widget>
 					<widget pos="0,184" size="214x45" type="*widget.branch">
 						<widget pos="52,4" size="158x37" type="*widget.Label">
@@ -65,12 +49,8 @@
 							<image fillMode="contain" rsc="moveDownIcon" size="20x37"/>
 						</widget>
 					</widget>
-<<<<<<< HEAD
-					<widget pos="0,229" size="206x1" type="*widget.Separator">
-=======
-					<widget pos="4,229" size="206x1" type="*widget.Separator">
->>>>>>> 622d3efe
-						<rectangle fillColor="disabled" size="206x1"/>
+					<widget pos="0,229" size="214x1" type="*widget.Separator">
+						<rectangle fillColor="disabled" size="214x1"/>
 					</widget>
 					<widget pos="0,230" size="214x45" type="*widget.leaf">
 						<widget pos="76,4" size="134x37" type="*widget.Label">
