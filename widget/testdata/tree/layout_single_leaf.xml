<canvas padded size="200x300">
	<content>
		<widget pos="4,4" size="192x292" type="*widget.Tree">
			<widget size="192x292" type="*widget.Scroll">
				<widget size="192x292" type="*widget.treeContent">
					<widget size="192x45" type="*widget.leaf">
						<widget pos="28,4" size="160x37" type="*widget.Label">
							<text pos="4,8" size="152x21">11111</text>
						</widget>
<<<<<<< HEAD
=======
						<rectangle fillColor="background" size="4x45"/>
>>>>>>> 73e3659e
					</widget>
				</widget>
			</widget>
		</widget>
	</content>
</canvas><|MERGE_RESOLUTION|>--- conflicted
+++ resolved
@@ -7,10 +7,7 @@
 						<widget pos="28,4" size="160x37" type="*widget.Label">
 							<text pos="4,8" size="152x21">11111</text>
 						</widget>
-<<<<<<< HEAD
-=======
 						<rectangle fillColor="background" size="4x45"/>
->>>>>>> 73e3659e
 					</widget>
 				</widget>
 			</widget>
