--- conflicted
+++ resolved
@@ -15,31 +15,17 @@
 					<radialGradient centerOffset="0.5,-0.5" pos="-4,69" size="4x4" startColor="shadow"/>
 					<linearGradient angle="270" endColor="shadow" pos="-4,0" size="4x69"/>
 				</widget>
-<<<<<<< HEAD
-				<widget size="99x70" type="*widget.Scroll">
-					<widget size="99x70" type="*widget.menuBox">
-						<rectangle fillColor="background" size="99x78"/>
-						<container pos="0,4" size="99x78">
-							<widget size="99x29" type="*widget.menuItem">
-								<text pos="8,4" size="83x21">Option A</text>
-							</widget>
-							<widget pos="0,33" size="99x29" type="*widget.menuItem">
-								<rectangle fillColor="focus" size="99x29"/>
-								<text pos="8,4" size="83x21">Option B</text>
-								<image pos="79,4" rsc="menuExpandIcon" size="iconInlineSize"/>
-=======
 				<widget size="98x69" type="*widget.Scroll">
 					<widget size="98x69" type="*widget.menuBox">
 						<rectangle fillColor="background" size="98x77"/>
 						<container pos="0,4" size="98x77">
 							<widget size="98x28" type="*widget.menuItem">
-								<text pos="8,4" size="62x20">Option A</text>
+								<text pos="8,4" size="82x20">Option A</text>
 							</widget>
 							<widget pos="0,32" size="98x28" type="*widget.menuItem">
 								<rectangle fillColor="focus" size="98x28"/>
-								<text pos="8,4" size="62x20">Option B</text>
+								<text pos="8,4" size="82x20">Option B</text>
 								<image pos="78,4" rsc="menuExpandIcon" size="iconInlineSize"/>
->>>>>>> 2ce1063f
 							</widget>
 						</container>
 					</widget>
@@ -55,31 +41,17 @@
 						<radialGradient centerOffset="0.5,-0.5" pos="-4,69" size="4x4" startColor="shadow"/>
 						<linearGradient angle="270" endColor="shadow" pos="-4,0" size="4x69"/>
 					</widget>
-<<<<<<< HEAD
-					<widget size="130x70" type="*widget.Scroll">
-						<widget size="130x70" type="*widget.menuBox">
-							<rectangle fillColor="background" size="130x78"/>
-							<container pos="0,4" size="130x78">
-								<widget size="130x29" type="*widget.menuItem">
-									<text pos="8,4" size="114x21">Sub Option A</text>
-								</widget>
-								<widget pos="0,33" size="130x29" type="*widget.menuItem">
-									<rectangle fillColor="focus" size="130x29"/>
-									<text pos="8,4" size="114x21">Sub Option B</text>
-									<image pos="110,4" rsc="menuExpandIcon" size="iconInlineSize"/>
-=======
 					<widget size="129x69" type="*widget.Scroll">
 						<widget size="129x69" type="*widget.menuBox">
 							<rectangle fillColor="background" size="129x77"/>
 							<container pos="0,4" size="129x77">
 								<widget size="129x28" type="*widget.menuItem">
-									<text pos="8,4" size="93x20">Sub Option A</text>
+									<text pos="8,4" size="113x20">Sub Option A</text>
 								</widget>
 								<widget pos="0,32" size="129x28" type="*widget.menuItem">
 									<rectangle fillColor="focus" size="129x28"/>
-									<text pos="8,4" size="93x20">Sub Option B</text>
+									<text pos="8,4" size="113x20">Sub Option B</text>
 									<image pos="109,4" rsc="menuExpandIcon" size="iconInlineSize"/>
->>>>>>> 2ce1063f
 								</widget>
 							</container>
 						</widget>
