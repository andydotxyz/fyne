<canvas padded size="150x200">
	<content>
		<container pos="4,4" size="142x192">
			<widget pos="19,77" size="102x36" type="*widget.Select">
				<rectangle fillColor="rgba(102,102,102,255)" pos="0,2" size="102x32"/>
				<rectangle fillColor="shadow" pos="0,34" size="102x2"/>
				<rectangle fillColor="rgba(0,0,0,0)" pos="0,2" size="98x32"/>
				<widget pos="4,4" size="70x28" type="*widget.RichText">
					<text pos="4,4" size="62x20">Foo</text>
				</widget>
				<widget pos="74,8" size="20x20" type="*widget.Icon">
					<image fillMode="contain" rsc="menuDropDownIcon" size="iconInlineSize"/>
				</widget>
			</widget>
		</container>
	</content>
	<overlay>
		<widget size="150x200" type="*widget.OverlayContainer">
			<widget pos="23,116" size="102x69" type="*widget.PopUpMenu">
				<widget size="102x69" type="*widget.Shadow">
					<radialGradient centerOffset="0.5,0.5" pos="-4,-4" size="4x4" startColor="shadow"/>
					<linearGradient endColor="shadow" pos="0,-4" size="102x4"/>
					<radialGradient centerOffset="-0.5,0.5" pos="102,-4" size="4x4" startColor="shadow"/>
					<linearGradient angle="270" pos="102,0" size="4x69" startColor="shadow"/>
					<radialGradient centerOffset="-0.5,-0.5" pos="102,69" size="4x4" startColor="shadow"/>
					<linearGradient pos="0,69" size="102x4" startColor="shadow"/>
					<radialGradient centerOffset="0.5,-0.5" pos="-4,69" size="4x4" startColor="shadow"/>
					<linearGradient angle="270" endColor="shadow" pos="-4,0" size="4x69"/>
				</widget>
<<<<<<< HEAD
				<widget size="103x70" type="*widget.Scroll">
					<widget size="103x70" type="*widget.menuBox">
						<rectangle fillColor="background" size="103x78"/>
						<container pos="0,4" size="103x78">
							<widget size="103x29" type="*widget.menuItem">
								<text pos="8,4" size="87x21">Foo</text>
							</widget>
							<widget pos="0,33" size="103x29" type="*widget.menuItem">
								<text pos="8,4" size="87x21">Bar</text>
=======
				<widget size="102x69" type="*widget.Scroll">
					<widget size="102x69" type="*widget.menuBox">
						<rectangle fillColor="background" size="102x77"/>
						<container pos="0,4" size="102x77">
							<widget size="102x28" type="*widget.menuItem">
								<text pos="8,4" size="26x20">Foo</text>
							</widget>
							<widget pos="0,32" size="102x28" type="*widget.menuItem">
								<text pos="8,4" size="24x20">Bar</text>
>>>>>>> 2ce1063f
							</widget>
						</container>
					</widget>
				</widget>
			</widget>
		</widget>
	</overlay>
</canvas><|MERGE_RESOLUTION|>--- conflicted
+++ resolved
@@ -27,27 +27,15 @@
 					<radialGradient centerOffset="0.5,-0.5" pos="-4,69" size="4x4" startColor="shadow"/>
 					<linearGradient angle="270" endColor="shadow" pos="-4,0" size="4x69"/>
 				</widget>
-<<<<<<< HEAD
-				<widget size="103x70" type="*widget.Scroll">
-					<widget size="103x70" type="*widget.menuBox">
-						<rectangle fillColor="background" size="103x78"/>
-						<container pos="0,4" size="103x78">
-							<widget size="103x29" type="*widget.menuItem">
-								<text pos="8,4" size="87x21">Foo</text>
-							</widget>
-							<widget pos="0,33" size="103x29" type="*widget.menuItem">
-								<text pos="8,4" size="87x21">Bar</text>
-=======
 				<widget size="102x69" type="*widget.Scroll">
 					<widget size="102x69" type="*widget.menuBox">
 						<rectangle fillColor="background" size="102x77"/>
 						<container pos="0,4" size="102x77">
 							<widget size="102x28" type="*widget.menuItem">
-								<text pos="8,4" size="26x20">Foo</text>
+								<text pos="8,4" size="86x20">Foo</text>
 							</widget>
 							<widget pos="0,32" size="102x28" type="*widget.menuItem">
-								<text pos="8,4" size="24x20">Bar</text>
->>>>>>> 2ce1063f
+								<text pos="8,4" size="86x20">Bar</text>
 							</widget>
 						</container>
 					</widget>
