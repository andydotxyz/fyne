package theme

import (
	"fyne.io/fyne/v2"
	"fyne.io/fyne/v2/internal/svg"
)

const (
	// IconNameCancel is the name of theme lookup for cancel icon.
	//
	// Since: 2.0
	IconNameCancel fyne.ThemeIconName = "cancel"

	// IconNameConfirm is the name of theme lookup for confirm icon.
	//
	// Since: 2.0
	IconNameConfirm fyne.ThemeIconName = "confirm"

	// IconNameDelete is the name of theme lookup for delete icon.
	//
	// Since: 2.0
	IconNameDelete fyne.ThemeIconName = "delete"

	// IconNameSearch is the name of theme lookup for search icon.
	//
	// Since: 2.0
	IconNameSearch fyne.ThemeIconName = "search"

	// IconNameSearchReplace is the name of theme lookup for search and replace icon.
	//
	// Since: 2.0
	IconNameSearchReplace fyne.ThemeIconName = "searchReplace"

	// IconNameMenu is the name of theme lookup for menu icon.
	//
	// Since: 2.0
	IconNameMenu fyne.ThemeIconName = "menu"

	// IconNameMenuExpand is the name of theme lookup for menu expansion icon.
	//
	// Since: 2.0
	IconNameMenuExpand fyne.ThemeIconName = "menuExpand"

	// IconNameCheckButton is the name of theme lookup for unchecked check button icon.
	//
	// Since: 2.0
	IconNameCheckButton fyne.ThemeIconName = "unchecked"

	// IconNameCheckButtonChecked is the name of theme lookup for checked check button icon.
	//
	// Since: 2.0
	IconNameCheckButtonChecked fyne.ThemeIconName = "checked"

	// InconNameCheckButtonFill is the name of theme lookup for filled check button icon.
	//
	// Since: 2.5
	IconNameCheckButtonFill fyne.ThemeIconName = "iconNameCheckButtonFill"

	// IconNameRadioButton is the name of theme lookup for radio button unchecked icon.
	//
	// Since: 2.0
	IconNameRadioButton fyne.ThemeIconName = "radioButton"

	// IconNameRadioButtonChecked is the name of theme lookup for radio button checked icon.
	//
	// Since: 2.0
	IconNameRadioButtonChecked fyne.ThemeIconName = "radioButtonChecked"

	// InconNameRadioButtonFill is the name of theme lookup for filled radio button icon.
	//
	// Since: 2.5
	IconNameRadioButtonFill fyne.ThemeIconName = "iconNameRadioButtonFill"

	// IconNameColorAchromatic is the name of theme lookup for greyscale color icon.
	//
	// Since: 2.0
	IconNameColorAchromatic fyne.ThemeIconName = "colorAchromatic"

	// IconNameColorChromatic is the name of theme lookup for full color icon.
	//
	// Since: 2.0
	IconNameColorChromatic fyne.ThemeIconName = "colorChromatic"

	// IconNameColorPalette is the name of theme lookup for color palette icon.
	//
	// Since: 2.0
	IconNameColorPalette fyne.ThemeIconName = "colorPalette"

	// IconNameContentAdd is the name of theme lookup for content add icon.
	//
	// Since: 2.0
	IconNameContentAdd fyne.ThemeIconName = "contentAdd"

	// IconNameContentRemove is the name of theme lookup for content remove icon.
	//
	// Since: 2.0
	IconNameContentRemove fyne.ThemeIconName = "contentRemove"

	// IconNameContentCut is the name of theme lookup for content cut icon.
	//
	// Since: 2.0
	IconNameContentCut fyne.ThemeIconName = "contentCut"

	// IconNameContentCopy is the name of theme lookup for content copy icon.
	//
	// Since: 2.0
	IconNameContentCopy fyne.ThemeIconName = "contentCopy"

	// IconNameContentPaste is the name of theme lookup for content paste icon.
	//
	// Since: 2.0
	IconNameContentPaste fyne.ThemeIconName = "contentPaste"

	// IconNameContentClear is the name of theme lookup for content clear icon.
	//
	// Since: 2.0
	IconNameContentClear fyne.ThemeIconName = "contentClear"

	// IconNameContentRedo is the name of theme lookup for content redo icon.
	//
	// Since: 2.0
	IconNameContentRedo fyne.ThemeIconName = "contentRedo"

	// IconNameContentUndo is the name of theme lookup for content undo icon.
	//
	// Since: 2.0
	IconNameContentUndo fyne.ThemeIconName = "contentUndo"

	// IconNameInfo is the name of theme lookup for info icon.
	//
	// Since: 2.0
	IconNameInfo fyne.ThemeIconName = "info"

	// IconNameQuestion is the name of theme lookup for question icon.
	//
	// Since: 2.0
	IconNameQuestion fyne.ThemeIconName = "question"

	// IconNameWarning is the name of theme lookup for warning icon.
	//
	// Since: 2.0
	IconNameWarning fyne.ThemeIconName = "warning"

	// IconNameError is the name of theme lookup for error icon.
	//
	// Since: 2.0
	IconNameError fyne.ThemeIconName = "error"

	// IconNameBrokenImage is the name of the theme lookup for broken-image icon.
	//
	// Since: 2.4
	IconNameBrokenImage fyne.ThemeIconName = "broken-image"

	// IconNameDocument is the name of theme lookup for document icon.
	//
	// Since: 2.0
	IconNameDocument fyne.ThemeIconName = "document"

	// IconNameDocumentCreate is the name of theme lookup for document create icon.
	//
	// Since: 2.0
	IconNameDocumentCreate fyne.ThemeIconName = "documentCreate"

	// IconNameDocumentPrint is the name of theme lookup for document print icon.
	//
	// Since: 2.0
	IconNameDocumentPrint fyne.ThemeIconName = "documentPrint"

	// IconNameDocumentSave is the name of theme lookup for document save icon.
	//
	// Since: 2.0
	IconNameDocumentSave fyne.ThemeIconName = "documentSave"

	// IconNameDragCornerIndicator is the name of the icon used in inner windows to indicate a draggable corner.
	//
	// Since: 2.5
	IconNameDragCornerIndicator fyne.ThemeIconName = "dragCornerIndicator"

	// IconNameMoreHorizontal is the name of theme lookup for horizontal more.
	//
	// Since 2.0
	IconNameMoreHorizontal fyne.ThemeIconName = "moreHorizontal"

	// IconNameMoreVertical is the name of theme lookup for vertical more.
	//
	// Since 2.0
	IconNameMoreVertical fyne.ThemeIconName = "moreVertical"

	// IconNameMailAttachment is the name of theme lookup for mail attachment icon.
	//
	// Since: 2.0
	IconNameMailAttachment fyne.ThemeIconName = "mailAttachment"

	// IconNameMailCompose is the name of theme lookup for mail compose icon.
	//
	// Since: 2.0
	IconNameMailCompose fyne.ThemeIconName = "mailCompose"

	// IconNameMailForward is the name of theme lookup for mail forward icon.
	//
	// Since: 2.0
	IconNameMailForward fyne.ThemeIconName = "mailForward"

	// IconNameMailReply is the name of theme lookup for mail reply icon.
	//
	// Since: 2.0
	IconNameMailReply fyne.ThemeIconName = "mailReply"

	// IconNameMailReplyAll is the name of theme lookup for mail reply-all icon.
	//
	// Since: 2.0
	IconNameMailReplyAll fyne.ThemeIconName = "mailReplyAll"

	// IconNameMailSend is the name of theme lookup for mail send icon.
	//
	// Since: 2.0
	IconNameMailSend fyne.ThemeIconName = "mailSend"

	// IconNameMediaMusic is the name of theme lookup for media music icon.
	//
	// Since: 2.1
	IconNameMediaMusic fyne.ThemeIconName = "mediaMusic"

	// IconNameMediaPhoto is the name of theme lookup for media photo icon.
	//
	// Since: 2.1
	IconNameMediaPhoto fyne.ThemeIconName = "mediaPhoto"

	// IconNameMediaVideo is the name of theme lookup for media video icon.
	//
	// Since: 2.1
	IconNameMediaVideo fyne.ThemeIconName = "mediaVideo"

	// IconNameMediaFastForward is the name of theme lookup for media fast-forward icon.
	//
	// Since: 2.0
	IconNameMediaFastForward fyne.ThemeIconName = "mediaFastForward"

	// IconNameMediaFastRewind is the name of theme lookup for media fast-rewind icon.
	//
	// Since: 2.0
	IconNameMediaFastRewind fyne.ThemeIconName = "mediaFastRewind"

	// IconNameMediaPause is the name of theme lookup for media pause icon.
	//
	// Since: 2.0
	IconNameMediaPause fyne.ThemeIconName = "mediaPause"

	// IconNameMediaPlay is the name of theme lookup for media play icon.
	//
	// Since: 2.0
	IconNameMediaPlay fyne.ThemeIconName = "mediaPlay"

	// IconNameMediaRecord is the name of theme lookup for media record icon.
	//
	// Since: 2.0
	IconNameMediaRecord fyne.ThemeIconName = "mediaRecord"

	// IconNameMediaReplay is the name of theme lookup for media replay icon.
	//
	// Since: 2.0
	IconNameMediaReplay fyne.ThemeIconName = "mediaReplay"

	// IconNameMediaSkipNext is the name of theme lookup for media skip next icon.
	//
	// Since: 2.0
	IconNameMediaSkipNext fyne.ThemeIconName = "mediaSkipNext"

	// IconNameMediaSkipPrevious is the name of theme lookup for media skip previous icon.
	//
	// Since: 2.0
	IconNameMediaSkipPrevious fyne.ThemeIconName = "mediaSkipPrevious"

	// IconNameMediaStop is the name of theme lookup for media stop icon.
	//
	// Since: 2.0
	IconNameMediaStop fyne.ThemeIconName = "mediaStop"

	// IconNameMoveDown is the name of theme lookup for move down icon.
	//
	// Since: 2.0
	IconNameMoveDown fyne.ThemeIconName = "arrowDown"

	// IconNameMoveUp is the name of theme lookup for move up icon.
	//
	// Since: 2.0
	IconNameMoveUp fyne.ThemeIconName = "arrowUp"

	// IconNameNavigateBack is the name of theme lookup for navigate back icon.
	//
	// Since: 2.0
	IconNameNavigateBack fyne.ThemeIconName = "arrowBack"

	// IconNameNavigateNext is the name of theme lookup for navigate next icon.
	//
	// Since: 2.0
	IconNameNavigateNext fyne.ThemeIconName = "arrowForward"

	// IconNameArrowDropDown is the name of theme lookup for drop-down arrow icon.
	//
	// Since: 2.0
	IconNameArrowDropDown fyne.ThemeIconName = "arrowDropDown"

	// IconNameArrowDropUp is the name of theme lookup for drop-up arrow icon.
	//
	// Since: 2.0
	IconNameArrowDropUp fyne.ThemeIconName = "arrowDropUp"

	// IconNameFile is the name of theme lookup for file icon.
	//
	// Since: 2.0
	IconNameFile fyne.ThemeIconName = "file"

	// IconNameFileApplication is the name of theme lookup for file application icon.
	//
	// Since: 2.0
	IconNameFileApplication fyne.ThemeIconName = "fileApplication"

	// IconNameFileAudio is the name of theme lookup for file audio icon.
	//
	// Since: 2.0
	IconNameFileAudio fyne.ThemeIconName = "fileAudio"

	// IconNameFileImage is the name of theme lookup for file image icon.
	//
	// Since: 2.0
	IconNameFileImage fyne.ThemeIconName = "fileImage"

	// IconNameFileText is the name of theme lookup for file text icon.
	//
	// Since: 2.0
	IconNameFileText fyne.ThemeIconName = "fileText"

	// IconNameFileVideo is the name of theme lookup for file video icon.
	//
	// Since: 2.0
	IconNameFileVideo fyne.ThemeIconName = "fileVideo"

	// IconNameFolder is the name of theme lookup for folder icon.
	//
	// Since: 2.0
	IconNameFolder fyne.ThemeIconName = "folder"

	// IconNameFolderNew is the name of theme lookup for folder new icon.
	//
	// Since: 2.0
	IconNameFolderNew fyne.ThemeIconName = "folderNew"

	// IconNameFolderOpen is the name of theme lookup for folder open icon.
	//
	// Since: 2.0
	IconNameFolderOpen fyne.ThemeIconName = "folderOpen"

	// IconNameHelp is the name of theme lookup for help icon.
	//
	// Since: 2.0
	IconNameHelp fyne.ThemeIconName = "help"

	// IconNameHistory is the name of theme lookup for history icon.
	//
	// Since: 2.0
	IconNameHistory fyne.ThemeIconName = "history"

	// IconNameHome is the name of theme lookup for home icon.
	//
	// Since: 2.0
	IconNameHome fyne.ThemeIconName = "home"

	// IconNameSettings is the name of theme lookup for settings icon.
	//
	// Since: 2.0
	IconNameSettings fyne.ThemeIconName = "settings"

	// IconNameStorage is the name of theme lookup for storage icon.
	//
	// Since: 2.0
	IconNameStorage fyne.ThemeIconName = "storage"

	// IconNameUpload is the name of theme lookup for upload icon.
	//
	// Since: 2.0
	IconNameUpload fyne.ThemeIconName = "upload"

	// IconNameViewFullScreen is the name of theme lookup for view fullscreen icon.
	//
	// Since: 2.0
	IconNameViewFullScreen fyne.ThemeIconName = "viewFullScreen"

	// IconNameViewRefresh is the name of theme lookup for view refresh icon.
	//
	// Since: 2.0
	IconNameViewRefresh fyne.ThemeIconName = "viewRefresh"

	// IconNameViewZoomFit is the name of theme lookup for view zoom fit icon.
	//
	// Since: 2.0
	IconNameViewZoomFit fyne.ThemeIconName = "viewZoomFit"

	// IconNameViewZoomIn is the name of theme lookup for view zoom in icon.
	//
	// Since: 2.0
	IconNameViewZoomIn fyne.ThemeIconName = "viewZoomIn"

	// IconNameViewZoomOut is the name of theme lookup for view zoom out icon.
	//
	// Since: 2.0
	IconNameViewZoomOut fyne.ThemeIconName = "viewZoomOut"

	// IconNameViewRestore is the name of theme lookup for view restore icon.
	//
	// Since: 2.0
	IconNameViewRestore fyne.ThemeIconName = "viewRestore"

	// IconNameVisibility is the name of theme lookup for visibility icon.
	//
	// Since: 2.0
	IconNameVisibility fyne.ThemeIconName = "visibility"

	// IconNameVisibilityOff is the name of theme lookup for invisibility icon.
	//
	// Since: 2.0
	IconNameVisibilityOff fyne.ThemeIconName = "visibilityOff"

	// IconNameVolumeDown is the name of theme lookup for volume down icon.
	//
	// Since: 2.0
	IconNameVolumeDown fyne.ThemeIconName = "volumeDown"

	// IconNameVolumeMute is the name of theme lookup for volume mute icon.
	//
	// Since: 2.0
	IconNameVolumeMute fyne.ThemeIconName = "volumeMute"

	// IconNameVolumeUp is the name of theme lookup for volume up icon.
	//
	// Since: 2.0
	IconNameVolumeUp fyne.ThemeIconName = "volumeUp"

	// IconNameDownload is the name of theme lookup for download icon.
	//
	// Since: 2.0
	IconNameDownload fyne.ThemeIconName = "download"

	// IconNameComputer is the name of theme lookup for computer icon.
	//
	// Since: 2.0
	IconNameComputer fyne.ThemeIconName = "computer"

	// IconNameAccount is the name of theme lookup for account icon.
	//
	// Since: 2.1
	IconNameAccount fyne.ThemeIconName = "account"

	// IconNameLogin is the name of theme lookup for login icon.
	//
	// Since: 2.1
	IconNameLogin fyne.ThemeIconName = "login"

	// IconNameLogout is the name of theme lookup for logout icon.
	//
	// Since: 2.1
	IconNameLogout fyne.ThemeIconName = "logout"

	// IconNameList is the name of theme lookup for list icon.
	//
	// Since: 2.1
	IconNameList fyne.ThemeIconName = "list"

	// IconNameGrid is the name of theme lookup for grid icon.
	//
	// Since: 2.1
	IconNameGrid fyne.ThemeIconName = "grid"

	// IconNameWindowClose is the name of theme lookup for window close icon.
	//
	// Since: 2.5
	IconNameWindowClose fyne.ThemeIconName = "windowClose"

	// IconNameWindowMaximize is the name of theme lookup for window maximize icon.
	//
	// Since: 2.5
	IconNameWindowMaximize fyne.ThemeIconName = "windowMaximize"

	// IconNameWindowMinimize is the name of theme lookup for window minimize icon.
	//
	// Since: 2.5
	IconNameWindowMinimize fyne.ThemeIconName = "windowMinimize"
)

var (
	icons = map[fyne.ThemeIconName]fyne.Resource{
		IconNameCancel:        NewThemedResource(cancelIconRes),
		IconNameConfirm:       NewThemedResource(checkIconRes),
		IconNameDelete:        NewThemedResource(deleteIconRes),
		IconNameSearch:        NewThemedResource(searchIconRes),
		IconNameSearchReplace: NewThemedResource(searchreplaceIconRes),
		IconNameMenu:          NewThemedResource(menuIconRes),
		IconNameMenuExpand:    NewThemedResource(menuexpandIconRes),

		IconNameCheckButton:        NewThemedResource(checkboxIconRes),
		IconNameCheckButtonChecked: NewThemedResource(checkboxcheckedIconRes),
		IconNameCheckButtonFill:    NewThemedResource(checkboxfillIconRes),
		IconNameRadioButton:        NewThemedResource(radiobuttonIconRes),
		IconNameRadioButtonChecked: NewThemedResource(radiobuttoncheckedIconRes),
		IconNameRadioButtonFill:    NewThemedResource(radiobuttonfillIconRes),

		IconNameContentAdd:    NewThemedResource(contentaddIconRes),
		IconNameContentClear:  NewThemedResource(cancelIconRes),
		IconNameContentRemove: NewThemedResource(contentremoveIconRes),
		IconNameContentCut:    NewThemedResource(contentcutIconRes),
		IconNameContentCopy:   NewThemedResource(contentcopyIconRes),
		IconNameContentPaste:  NewThemedResource(contentpasteIconRes),
		IconNameContentRedo:   NewThemedResource(contentredoIconRes),
		IconNameContentUndo:   NewThemedResource(contentundoIconRes),

		IconNameColorAchromatic: NewThemedResource(colorachromaticIconRes),
		IconNameColorChromatic:  NewThemedResource(colorchromaticIconRes),
		IconNameColorPalette:    NewThemedResource(colorpaletteIconRes),

		IconNameDocument:       NewThemedResource(documentIconRes),
		IconNameDocumentCreate: NewThemedResource(documentcreateIconRes),
		IconNameDocumentPrint:  NewThemedResource(documentprintIconRes),
		IconNameDocumentSave:   NewThemedResource(documentsaveIconRes),

		IconNameDragCornerIndicator: NewThemedResource(dragcornerindicatorIconRes),

		IconNameMoreHorizontal: NewThemedResource(morehorizontalIconRes),
		IconNameMoreVertical:   NewThemedResource(moreverticalIconRes),

		IconNameInfo:        NewThemedResource(infoIconRes),
		IconNameQuestion:    NewThemedResource(questionIconRes),
		IconNameWarning:     NewThemedResource(warningIconRes),
		IconNameError:       NewThemedResource(errorIconRes),
		IconNameBrokenImage: NewThemedResource(brokenimageIconRes),

		IconNameMailAttachment: NewThemedResource(mailattachmentIconRes),
		IconNameMailCompose:    NewThemedResource(mailcomposeIconRes),
		IconNameMailForward:    NewThemedResource(mailforwardIconRes),
		IconNameMailReply:      NewThemedResource(mailreplyIconRes),
		IconNameMailReplyAll:   NewThemedResource(mailreplyallIconRes),
		IconNameMailSend:       NewThemedResource(mailsendIconRes),

		IconNameMediaMusic:        NewThemedResource(mediamusicIconRes),
		IconNameMediaPhoto:        NewThemedResource(mediaphotoIconRes),
		IconNameMediaVideo:        NewThemedResource(mediavideoIconRes),
		IconNameMediaFastForward:  NewThemedResource(mediafastforwardIconRes),
		IconNameMediaFastRewind:   NewThemedResource(mediafastrewindIconRes),
		IconNameMediaPause:        NewThemedResource(mediapauseIconRes),
		IconNameMediaPlay:         NewThemedResource(mediaplayIconRes),
		IconNameMediaRecord:       NewThemedResource(mediarecordIconRes),
		IconNameMediaReplay:       NewThemedResource(mediareplayIconRes),
		IconNameMediaSkipNext:     NewThemedResource(mediaskipnextIconRes),
		IconNameMediaSkipPrevious: NewThemedResource(mediaskippreviousIconRes),
		IconNameMediaStop:         NewThemedResource(mediastopIconRes),

		IconNameNavigateBack:  NewThemedResource(arrowbackIconRes),
		IconNameMoveDown:      NewThemedResource(arrowdownIconRes),
		IconNameNavigateNext:  NewThemedResource(arrowforwardIconRes),
		IconNameMoveUp:        NewThemedResource(arrowupIconRes),
		IconNameArrowDropDown: NewThemedResource(arrowdropdownIconRes),
		IconNameArrowDropUp:   NewThemedResource(arrowdropupIconRes),

		IconNameFile:            NewThemedResource(fileIconRes),
		IconNameFileApplication: NewThemedResource(fileapplicationIconRes),
		IconNameFileAudio:       NewThemedResource(fileaudioIconRes),
		IconNameFileImage:       NewThemedResource(fileimageIconRes),
		IconNameFileText:        NewThemedResource(filetextIconRes),
		IconNameFileVideo:       NewThemedResource(filevideoIconRes),
		IconNameFolder:          NewThemedResource(folderIconRes),
		IconNameFolderNew:       NewThemedResource(foldernewIconRes),
		IconNameFolderOpen:      NewThemedResource(folderopenIconRes),
		IconNameHelp:            NewThemedResource(helpIconRes),
		IconNameHistory:         NewThemedResource(historyIconRes),
		IconNameHome:            NewThemedResource(homeIconRes),
		IconNameSettings:        NewThemedResource(settingsIconRes),

		IconNameViewFullScreen: NewThemedResource(viewfullscreenIconRes),
		IconNameViewRefresh:    NewThemedResource(viewrefreshIconRes),
		IconNameViewRestore:    NewThemedResource(viewzoomfitIconRes),
		IconNameViewZoomFit:    NewThemedResource(viewzoomfitIconRes),
		IconNameViewZoomIn:     NewThemedResource(viewzoominIconRes),
		IconNameViewZoomOut:    NewThemedResource(viewzoomoutIconRes),

		IconNameVisibility:    NewThemedResource(visibilityIconRes),
		IconNameVisibilityOff: NewThemedResource(visibilityoffIconRes),

		IconNameVolumeDown: NewThemedResource(volumedownIconRes),
		IconNameVolumeMute: NewThemedResource(volumemuteIconRes),
		IconNameVolumeUp:   NewThemedResource(volumeupIconRes),

		IconNameDownload: NewThemedResource(downloadIconRes),
		IconNameComputer: NewThemedResource(computerIconRes),
		IconNameStorage:  NewThemedResource(storageIconRes),
		IconNameUpload:   NewThemedResource(uploadIconRes),

		IconNameAccount: NewThemedResource(accountIconRes),
		IconNameLogin:   NewThemedResource(loginIconRes),
		IconNameLogout:  NewThemedResource(logoutIconRes),

		IconNameList: NewThemedResource(listIconRes),
		IconNameGrid: NewThemedResource(gridIconRes),

		IconNameWindowClose:    NewThemedResource(cancelIconRes),
		IconNameWindowMaximize: NewThemedResource(maximizeIconRes),
		IconNameWindowMinimize: NewThemedResource(minimizeIconRes),
	}
)

// Icon looks up the specified icon for current theme.
//
// Since: 2.5
func Icon(name fyne.ThemeIconName) fyne.Resource {
	return safeIconLookup(name)
}

// IconForWidget looks up the specified icon for requested widget using the current theme.
// If the widget theme has been overridden that theme will be used.
//
// Since: 2.5
func IconForWidget(name fyne.ThemeIconName, w fyne.Widget) fyne.Resource {
	return CurrentForWidget(w).Icon(name)
}

func (t *builtinTheme) Icon(n fyne.ThemeIconName) fyne.Resource {
	return icons[n]
}

// ThemedResource is a resource wrapper that will return a version of the resource with the main color changed
// for the currently selected theme.
type ThemedResource struct {
	source fyne.Resource

	// ColorName specifies which theme colour should be used to theme the resource
	//
	// Since: 2.3
	ColorName fyne.ThemeColorName
}

// NewColoredResource creates a resource that adapts to the current theme setting using
// the color named in the constructor.
//
// Since: 2.4
func NewColoredResource(src fyne.Resource, name fyne.ThemeColorName) *ThemedResource {
	return &ThemedResource{
		source:    src,
		ColorName: name,
	}
}

// NewSuccessThemedResource creates a resource that adapts to the current theme success color.
//
// Since: 2.4
func NewSuccessThemedResource(src fyne.Resource) *ThemedResource {
	return &ThemedResource{
		source:    src,
		ColorName: ColorNameSuccess,
	}
}

// NewThemedResource creates a resource that adapts to the current theme setting.
// By default, this will match the foreground color, but it can be changed using the `ColorName` field.
func NewThemedResource(src fyne.Resource) *ThemedResource {
	return &ThemedResource{
		source: src,
	}
}

// NewWarningThemedResource creates a resource that adapts to the current theme warning color.
//
// Since: 2.4
func NewWarningThemedResource(src fyne.Resource) *ThemedResource {
	return &ThemedResource{
		source:    src,
		ColorName: ColorNameWarning,
	}
}

// Name returns the underlying resource name (used for caching).
func (res *ThemedResource) Name() string {
	prefix := res.ThemeColorName()
	if prefix == "" {
		prefix = "foreground_"
	} else {
		prefix += "_"
	}

	return string(prefix) + unwrapResource(res.source).Name()
}

func (res *ThemedResource) ThemeColorName() fyne.ThemeColorName {
	return res.ColorName
}

// Content returns the underlying content of the resource adapted to the current text color.
func (res *ThemedResource) Content() []byte {
	name := res.ThemeColorName()
	if name == "" {
		name = ColorNameForeground
	}

<<<<<<< HEAD
	return svg.Colorize(res.source.Content(), Color(name))
=======
	return svg.Colorize(unwrapResource(res.source).Content(), safeColorLookup(name, currentVariant()))
>>>>>>> 85644c26
}

// Error returns a different resource for indicating an error.
func (res *ThemedResource) Error() *ErrorThemedResource {
	return NewErrorThemedResource(res)
}

// InvertedThemedResource is a resource wrapper that will return a version of the resource with the main color changed
// for use over highlighted elements.
type InvertedThemedResource struct {
	source fyne.Resource
}

// NewInvertedThemedResource creates a resource that adapts to the current theme for use over highlighted elements.
func NewInvertedThemedResource(orig fyne.Resource) *InvertedThemedResource {
	res := &InvertedThemedResource{source: orig}
	return res
}

// Name returns the underlying resource name (used for caching).
func (res *InvertedThemedResource) Name() string {
	return "inverted_" + unwrapResource(res.source).Name()
}

// Content returns the underlying content of the resource adapted to the current background color.
func (res *InvertedThemedResource) Content() []byte {
<<<<<<< HEAD
	clr := Color(ColorNameBackground)
	return svg.Colorize(res.source.Content(), clr)
=======
	clr := BackgroundColor()
	return svg.Colorize(unwrapResource(res.source).Content(), clr)
>>>>>>> 85644c26
}

func (res *InvertedThemedResource) ThemeColorName() fyne.ThemeColorName {
	return ColorNameBackground
}

// Original returns the underlying resource that this inverted themed resource was adapted from
func (res *InvertedThemedResource) Original() fyne.Resource {
	return res.source
}

// ErrorThemedResource is a resource wrapper that will return a version of the resource with the main color changed
// to indicate an error.
type ErrorThemedResource struct {
	source fyne.Resource
}

// NewErrorThemedResource creates a resource that adapts to the error color for the current theme.
func NewErrorThemedResource(orig fyne.Resource) *ErrorThemedResource {
	res := &ErrorThemedResource{source: orig}
	return res
}

// Name returns the underlying resource name (used for caching).
func (res *ErrorThemedResource) Name() string {
	return "error_" + unwrapResource(res.source).Name()
}

// Content returns the underlying content of the resource adapted to the current background color.
func (res *ErrorThemedResource) Content() []byte {
<<<<<<< HEAD
	return svg.Colorize(res.source.Content(), Color(ColorNameError))
=======
	return svg.Colorize(unwrapResource(res.source).Content(), ErrorColor())
>>>>>>> 85644c26
}

// Original returns the underlying resource that this error themed resource was adapted from
func (res *ErrorThemedResource) Original() fyne.Resource {
	return res.source
}

// PrimaryThemedResource is a resource wrapper that will return a version of the resource with the main color changed
// to the theme primary color.
type PrimaryThemedResource struct {
	source fyne.Resource
}

// NewPrimaryThemedResource creates a resource that adapts to the primary color for the current theme.
func NewPrimaryThemedResource(orig fyne.Resource) *PrimaryThemedResource {
	res := &PrimaryThemedResource{source: orig}
	return res
}

// Name returns the underlying resource name (used for caching).
func (res *PrimaryThemedResource) Name() string {
	return "primary_" + unwrapResource(res.source).Name()
}

// Content returns the underlying content of the resource adapted to the current background color.
func (res *PrimaryThemedResource) Content() []byte {
<<<<<<< HEAD
	return svg.Colorize(res.source.Content(), Color(ColorNamePrimary))
=======
	return svg.Colorize(unwrapResource(res.source).Content(), PrimaryColor())
>>>>>>> 85644c26
}

// Original returns the underlying resource that this primary themed resource was adapted from
func (res *PrimaryThemedResource) Original() fyne.Resource {
	return res.source
}

// DisabledResource is a resource wrapper that will return an appropriate resource colorized by
// the current theme's `DisabledColor` color.
type DisabledResource struct {
	source fyne.Resource
}

// Name returns the resource source name prefixed with `disabled_` (used for caching)
func (res *DisabledResource) Name() string {
	return "disabled_" + unwrapResource(res.source).Name()
}

// Content returns the disabled style content of the correct resource for the current theme
func (res *DisabledResource) Content() []byte {
<<<<<<< HEAD
	return svg.Colorize(res.source.Content(), Color(ColorNameDisabled))
=======
	return svg.Colorize(unwrapResource(res.source).Content(), DisabledColor())
>>>>>>> 85644c26
}

// NewDisabledResource creates a resource that adapts to the current theme's DisabledColor setting.
func NewDisabledResource(res fyne.Resource) *DisabledResource {
	return &DisabledResource{
		source: res,
	}
}

// FyneLogo returns a resource containing the Fyne logo.
//
// Deprecated: Applications should use their own icon in most cases.
func FyneLogo() fyne.Resource {
	return fynelogo
}

// CancelIcon returns a resource containing the standard cancel icon for the current theme
func CancelIcon() fyne.Resource {
	return safeIconLookup(IconNameCancel)
}

// ConfirmIcon returns a resource containing the standard confirm icon for the current theme
func ConfirmIcon() fyne.Resource {
	return safeIconLookup(IconNameConfirm)
}

// DeleteIcon returns a resource containing the standard delete icon for the current theme
func DeleteIcon() fyne.Resource {
	return safeIconLookup(IconNameDelete)
}

// SearchIcon returns a resource containing the standard search icon for the current theme
func SearchIcon() fyne.Resource {
	return safeIconLookup(IconNameSearch)
}

// SearchReplaceIcon returns a resource containing the standard search and replace icon for the current theme
func SearchReplaceIcon() fyne.Resource {
	return safeIconLookup(IconNameSearchReplace)
}

// MenuIcon returns a resource containing the standard (mobile) menu icon for the current theme
func MenuIcon() fyne.Resource {
	return safeIconLookup(IconNameMenu)
}

// MenuExpandIcon returns a resource containing the standard (mobile) expand "submenu icon for the current theme
func MenuExpandIcon() fyne.Resource {
	return safeIconLookup(IconNameMenuExpand)
}

// CheckButtonIcon returns a resource containing the standard checkbox icon for the current theme
func CheckButtonIcon() fyne.Resource {
	return safeIconLookup(IconNameCheckButton)
}

// CheckButtonCheckedIcon returns a resource containing the standard checkbox checked icon for the current theme
func CheckButtonCheckedIcon() fyne.Resource {
	return safeIconLookup(IconNameCheckButtonChecked)
}

// CheckButtonFillIcon returns a resource containing the filled checkbox icon for the current theme.
//
// Since: 2.5
func CheckButtonFillIcon() fyne.Resource {
	return safeIconLookup(IconNameCheckButtonFill)
}

// RadioButtonIcon returns a resource containing the standard radio button icon for the current theme
func RadioButtonIcon() fyne.Resource {
	return safeIconLookup(IconNameRadioButton)
}

// RadioButtonCheckedIcon returns a resource containing the standard radio button checked icon for the current theme
func RadioButtonCheckedIcon() fyne.Resource {
	return safeIconLookup(IconNameRadioButtonChecked)
}

// RadioButtonFillIcon returns a resource containing the filled checkbox icon for the current theme.
//
// Since: 2.5
func RadioButtonFillIcon() fyne.Resource {
	return safeIconLookup(IconNameRadioButtonFill)
}

// ContentAddIcon returns a resource containing the standard content add icon for the current theme
func ContentAddIcon() fyne.Resource {
	return safeIconLookup(IconNameContentAdd)
}

// ContentRemoveIcon returns a resource containing the standard content remove icon for the current theme
func ContentRemoveIcon() fyne.Resource {
	return safeIconLookup(IconNameContentRemove)
}

// ContentClearIcon returns a resource containing the standard content clear icon for the current theme
func ContentClearIcon() fyne.Resource {
	return safeIconLookup(IconNameContentClear)
}

// ContentCutIcon returns a resource containing the standard content cut icon for the current theme
func ContentCutIcon() fyne.Resource {
	return safeIconLookup(IconNameContentCut)
}

// ContentCopyIcon returns a resource containing the standard content copy icon for the current theme
func ContentCopyIcon() fyne.Resource {
	return safeIconLookup(IconNameContentCopy)
}

// ContentPasteIcon returns a resource containing the standard content paste icon for the current theme
func ContentPasteIcon() fyne.Resource {
	return safeIconLookup(IconNameContentPaste)
}

// ContentRedoIcon returns a resource containing the standard content redo icon for the current theme
func ContentRedoIcon() fyne.Resource {
	return safeIconLookup(IconNameContentRedo)
}

// ContentUndoIcon returns a resource containing the standard content undo icon for the current theme
func ContentUndoIcon() fyne.Resource {
	return safeIconLookup(IconNameContentUndo)
}

// ColorAchromaticIcon returns a resource containing the standard achromatic color icon for the current theme
func ColorAchromaticIcon() fyne.Resource {
	return safeIconLookup(IconNameColorAchromatic)
}

// ColorChromaticIcon returns a resource containing the standard chromatic color icon for the current theme
func ColorChromaticIcon() fyne.Resource {
	return safeIconLookup(IconNameColorChromatic)
}

// ColorPaletteIcon returns a resource containing the standard color palette icon for the current theme
func ColorPaletteIcon() fyne.Resource {
	return safeIconLookup(IconNameColorPalette)
}

// DocumentIcon returns a resource containing the standard document icon for the current theme
func DocumentIcon() fyne.Resource {
	return safeIconLookup(IconNameDocument)
}

// DocumentCreateIcon returns a resource containing the standard document create icon for the current theme
func DocumentCreateIcon() fyne.Resource {
	return safeIconLookup(IconNameDocumentCreate)
}

// DocumentPrintIcon returns a resource containing the standard document print icon for the current theme
func DocumentPrintIcon() fyne.Resource {
	return safeIconLookup(IconNameDocumentPrint)
}

// DocumentSaveIcon returns a resource containing the standard document save icon for the current theme
func DocumentSaveIcon() fyne.Resource {
	return safeIconLookup(IconNameDocumentSave)
}

// MoreHorizontalIcon returns a resource containing the standard horizontal more icon for the current theme
func MoreHorizontalIcon() fyne.Resource {
	return Current().Icon(IconNameMoreHorizontal)
}

// MoreVerticalIcon returns a resource containing the standard vertical more icon for the current theme
func MoreVerticalIcon() fyne.Resource {
	return Current().Icon(IconNameMoreVertical)
}

// InfoIcon returns a resource containing the standard dialog info icon for the current theme
func InfoIcon() fyne.Resource {
	return safeIconLookup(IconNameInfo)
}

// QuestionIcon returns a resource containing the standard dialog question icon for the current theme
func QuestionIcon() fyne.Resource {
	return safeIconLookup(IconNameQuestion)
}

// WarningIcon returns a resource containing the standard dialog warning icon for the current theme
func WarningIcon() fyne.Resource {
	return safeIconLookup(IconNameWarning)
}

// ErrorIcon returns a resource containing the standard dialog error icon for the current theme
func ErrorIcon() fyne.Resource {
	return safeIconLookup(IconNameError)
}

// BrokenImageIcon returns a resource containing an icon to specify a broken or missing image
//
// Since: 2.4
func BrokenImageIcon() fyne.Resource {
	return safeIconLookup(IconNameBrokenImage)
}

// FileIcon returns a resource containing the appropriate file icon for the current theme
func FileIcon() fyne.Resource {
	return safeIconLookup(IconNameFile)
}

// FileApplicationIcon returns a resource containing the file icon representing application files for the current theme
func FileApplicationIcon() fyne.Resource {
	return safeIconLookup(IconNameFileApplication)
}

// FileAudioIcon returns a resource containing the file icon representing audio files for the current theme
func FileAudioIcon() fyne.Resource {
	return safeIconLookup(IconNameFileAudio)
}

// FileImageIcon returns a resource containing the file icon representing image files for the current theme
func FileImageIcon() fyne.Resource {
	return safeIconLookup(IconNameFileImage)
}

// FileTextIcon returns a resource containing the file icon representing text files for the current theme
func FileTextIcon() fyne.Resource {
	return safeIconLookup(IconNameFileText)
}

// FileVideoIcon returns a resource containing the file icon representing video files for the current theme
func FileVideoIcon() fyne.Resource {
	return safeIconLookup(IconNameFileVideo)
}

// FolderIcon returns a resource containing the standard folder icon for the current theme
func FolderIcon() fyne.Resource {
	return safeIconLookup(IconNameFolder)
}

// FolderNewIcon returns a resource containing the standard folder creation icon for the current theme
func FolderNewIcon() fyne.Resource {
	return safeIconLookup(IconNameFolderNew)
}

// FolderOpenIcon returns a resource containing the standard folder open icon for the current theme
func FolderOpenIcon() fyne.Resource {
	return safeIconLookup(IconNameFolderOpen)
}

// HelpIcon returns a resource containing the standard help icon for the current theme
func HelpIcon() fyne.Resource {
	return safeIconLookup(IconNameHelp)
}

// HistoryIcon returns a resource containing the standard history icon for the current theme
func HistoryIcon() fyne.Resource {
	return safeIconLookup(IconNameHistory)
}

// HomeIcon returns a resource containing the standard home folder icon for the current theme
func HomeIcon() fyne.Resource {
	return safeIconLookup(IconNameHome)
}

// SettingsIcon returns a resource containing the standard settings icon for the current theme
func SettingsIcon() fyne.Resource {
	return safeIconLookup(IconNameSettings)
}

// MailAttachmentIcon returns a resource containing the standard mail attachment icon for the current theme
func MailAttachmentIcon() fyne.Resource {
	return safeIconLookup(IconNameMailAttachment)
}

// MailComposeIcon returns a resource containing the standard mail compose icon for the current theme
func MailComposeIcon() fyne.Resource {
	return safeIconLookup(IconNameMailCompose)
}

// MailForwardIcon returns a resource containing the standard mail forward icon for the current theme
func MailForwardIcon() fyne.Resource {
	return safeIconLookup(IconNameMailForward)
}

// MailReplyIcon returns a resource containing the standard mail reply icon for the current theme
func MailReplyIcon() fyne.Resource {
	return safeIconLookup(IconNameMailReply)
}

// MailReplyAllIcon returns a resource containing the standard mail reply all icon for the current theme
func MailReplyAllIcon() fyne.Resource {
	return safeIconLookup(IconNameMailReplyAll)
}

// MailSendIcon returns a resource containing the standard mail send icon for the current theme
func MailSendIcon() fyne.Resource {
	return safeIconLookup(IconNameMailSend)
}

// MediaMusicIcon returns a resource containing the standard media music icon for the current theme
//
// Since: 2.1
func MediaMusicIcon() fyne.Resource {
	return safeIconLookup(IconNameMediaMusic)
}

// MediaPhotoIcon returns a resource containing the standard media photo icon for the current theme
//
// Since: 2.1
func MediaPhotoIcon() fyne.Resource {
	return safeIconLookup(IconNameMediaPhoto)
}

// MediaVideoIcon returns a resource containing the standard media video icon for the current theme
//
// Since: 2.1
func MediaVideoIcon() fyne.Resource {
	return safeIconLookup(IconNameMediaVideo)
}

// MediaFastForwardIcon returns a resource containing the standard media fast-forward icon for the current theme
func MediaFastForwardIcon() fyne.Resource {
	return safeIconLookup(IconNameMediaFastForward)
}

// MediaFastRewindIcon returns a resource containing the standard media fast-rewind icon for the current theme
func MediaFastRewindIcon() fyne.Resource {
	return safeIconLookup(IconNameMediaFastRewind)
}

// MediaPauseIcon returns a resource containing the standard media pause icon for the current theme
func MediaPauseIcon() fyne.Resource {
	return safeIconLookup(IconNameMediaPause)
}

// MediaPlayIcon returns a resource containing the standard media play icon for the current theme
func MediaPlayIcon() fyne.Resource {
	return safeIconLookup(IconNameMediaPlay)
}

// MediaRecordIcon returns a resource containing the standard media record icon for the current theme
func MediaRecordIcon() fyne.Resource {
	return safeIconLookup(IconNameMediaRecord)
}

// MediaReplayIcon returns a resource containing the standard media replay icon for the current theme
func MediaReplayIcon() fyne.Resource {
	return safeIconLookup(IconNameMediaReplay)
}

// MediaSkipNextIcon returns a resource containing the standard media skip next icon for the current theme
func MediaSkipNextIcon() fyne.Resource {
	return safeIconLookup(IconNameMediaSkipNext)
}

// MediaSkipPreviousIcon returns a resource containing the standard media skip previous icon for the current theme
func MediaSkipPreviousIcon() fyne.Resource {
	return safeIconLookup(IconNameMediaSkipPrevious)
}

// MediaStopIcon returns a resource containing the standard media stop icon for the current theme
func MediaStopIcon() fyne.Resource {
	return safeIconLookup(IconNameMediaStop)
}

// MoveDownIcon returns a resource containing the standard down arrow icon for the current theme
func MoveDownIcon() fyne.Resource {
	return safeIconLookup(IconNameMoveDown)
}

// MoveUpIcon returns a resource containing the standard up arrow icon for the current theme
func MoveUpIcon() fyne.Resource {
	return safeIconLookup(IconNameMoveUp)
}

// NavigateBackIcon returns a resource containing the standard backward navigation icon for the current theme
func NavigateBackIcon() fyne.Resource {
	return safeIconLookup(IconNameNavigateBack)
}

// NavigateNextIcon returns a resource containing the standard forward navigation icon for the current theme
func NavigateNextIcon() fyne.Resource {
	return safeIconLookup(IconNameNavigateNext)
}

// MenuDropDownIcon returns a resource containing the standard menu drop down icon for the current theme
func MenuDropDownIcon() fyne.Resource {
	return safeIconLookup(IconNameArrowDropDown)
}

// MenuDropUpIcon returns a resource containing the standard menu drop up icon for the current theme
func MenuDropUpIcon() fyne.Resource {
	return safeIconLookup(IconNameArrowDropUp)
}

// ViewFullScreenIcon returns a resource containing the standard fullscreen icon for the current theme
func ViewFullScreenIcon() fyne.Resource {
	return safeIconLookup(IconNameViewFullScreen)
}

// ViewRestoreIcon returns a resource containing the standard exit fullscreen icon for the current theme
func ViewRestoreIcon() fyne.Resource {
	return safeIconLookup(IconNameViewRestore)
}

// ViewRefreshIcon returns a resource containing the standard refresh icon for the current theme
func ViewRefreshIcon() fyne.Resource {
	return safeIconLookup(IconNameViewRefresh)
}

// ZoomFitIcon returns a resource containing the standard zoom fit icon for the current theme
func ZoomFitIcon() fyne.Resource {
	return safeIconLookup(IconNameViewZoomFit)
}

// ZoomInIcon returns a resource containing the standard zoom in icon for the current theme
func ZoomInIcon() fyne.Resource {
	return safeIconLookup(IconNameViewZoomIn)
}

// ZoomOutIcon returns a resource containing the standard zoom out icon for the current theme
func ZoomOutIcon() fyne.Resource {
	return safeIconLookup(IconNameViewZoomOut)
}

// VisibilityIcon returns a resource containing the standard visibility icon for the current theme
func VisibilityIcon() fyne.Resource {
	return safeIconLookup(IconNameVisibility)
}

// VisibilityOffIcon returns a resource containing the standard visibility off icon for the current theme
func VisibilityOffIcon() fyne.Resource {
	return safeIconLookup(IconNameVisibilityOff)
}

// VolumeDownIcon returns a resource containing the standard volume down icon for the current theme
func VolumeDownIcon() fyne.Resource {
	return safeIconLookup(IconNameVolumeDown)
}

// VolumeMuteIcon returns a resource containing the standard volume mute icon for the current theme
func VolumeMuteIcon() fyne.Resource {
	return safeIconLookup(IconNameVolumeMute)
}

// VolumeUpIcon returns a resource containing the standard volume up icon for the current theme
func VolumeUpIcon() fyne.Resource {
	return safeIconLookup(IconNameVolumeUp)
}

// ComputerIcon returns a resource containing the standard computer icon for the current theme
func ComputerIcon() fyne.Resource {
	return safeIconLookup(IconNameComputer)
}

// DownloadIcon returns a resource containing the standard download icon for the current theme
func DownloadIcon() fyne.Resource {
	return safeIconLookup(IconNameDownload)
}

// StorageIcon returns a resource containing the standard storage icon for the current theme
func StorageIcon() fyne.Resource {
	return safeIconLookup(IconNameStorage)
}

// UploadIcon returns a resource containing the standard upload icon for the current theme
func UploadIcon() fyne.Resource {
	return safeIconLookup(IconNameUpload)
}

// AccountIcon returns a resource containing the standard account icon for the current theme
func AccountIcon() fyne.Resource {
	return safeIconLookup(IconNameAccount)
}

// LoginIcon returns a resource containing the standard login icon for the current theme
func LoginIcon() fyne.Resource {
	return safeIconLookup(IconNameLogin)
}

// LogoutIcon returns a resource containing the standard logout icon for the current theme
func LogoutIcon() fyne.Resource {
	return safeIconLookup(IconNameLogout)
}

// ListIcon returns a resource containing the standard list icon for the current theme
func ListIcon() fyne.Resource {
	return safeIconLookup(IconNameList)
}

// GridIcon returns a resource containing the standard grid icon for the current theme
func GridIcon() fyne.Resource {
	return safeIconLookup(IconNameGrid)
}

// WindowCloseIcon returns a resource containing the window close icon for the current theme
//
// Since: 2.5
func WindowCloseIcon() fyne.Resource {
	return safeIconLookup(IconNameWindowClose)
}

// WindowMaximizeIcon returns a resource containing the window maximize icon for the current theme
//
// Since: 2.5
func WindowMaximizeIcon() fyne.Resource {
	return safeIconLookup(IconNameWindowMaximize)
}

// WindowMinimizeIcon returns a resource containing the window minimize icon for the current theme
//
// Since: 2.5
func WindowMinimizeIcon() fyne.Resource {
	return safeIconLookup(IconNameWindowMinimize)
}

func safeIconLookup(n fyne.ThemeIconName) fyne.Resource {
	icon := Current().Icon(n)
	if icon == nil {
		fyne.LogError("Loaded theme returned nil icon", nil)
		return fallbackIcon
	}
	return icon
}

// recursively "unwraps" the source of the given resource to extract
// the "base" resource - to avoid recolorizing SVG multiple times
// if we for example have a ThemedResource wrapped in an ErrorThemedResource
func unwrapResource(res fyne.Resource) fyne.Resource {
	for {
		switch typedRes := res.(type) {
		case *DisabledResource:
			res = typedRes.source
		case *ErrorThemedResource:
			res = typedRes.source
		case *InvertedThemedResource:
			res = typedRes.source
		case *PrimaryThemedResource:
			res = typedRes.source
		case *ThemedResource:
			res = typedRes.source
		default:
			return res
		}
	}
}<|MERGE_RESOLUTION|>--- conflicted
+++ resolved
@@ -698,11 +698,7 @@
 		name = ColorNameForeground
 	}
 
-<<<<<<< HEAD
-	return svg.Colorize(res.source.Content(), Color(name))
-=======
-	return svg.Colorize(unwrapResource(res.source).Content(), safeColorLookup(name, currentVariant()))
->>>>>>> 85644c26
+	return svg.Colorize(unwrapResource(res.source).Content(), Color(name))
 }
 
 // Error returns a different resource for indicating an error.
@@ -729,13 +725,8 @@
 
 // Content returns the underlying content of the resource adapted to the current background color.
 func (res *InvertedThemedResource) Content() []byte {
-<<<<<<< HEAD
 	clr := Color(ColorNameBackground)
-	return svg.Colorize(res.source.Content(), clr)
-=======
-	clr := BackgroundColor()
 	return svg.Colorize(unwrapResource(res.source).Content(), clr)
->>>>>>> 85644c26
 }
 
 func (res *InvertedThemedResource) ThemeColorName() fyne.ThemeColorName {
@@ -766,11 +757,7 @@
 
 // Content returns the underlying content of the resource adapted to the current background color.
 func (res *ErrorThemedResource) Content() []byte {
-<<<<<<< HEAD
-	return svg.Colorize(res.source.Content(), Color(ColorNameError))
-=======
-	return svg.Colorize(unwrapResource(res.source).Content(), ErrorColor())
->>>>>>> 85644c26
+	return svg.Colorize(unwrapResource(res.source).Content(), Color(ColorNameError))
 }
 
 // Original returns the underlying resource that this error themed resource was adapted from
@@ -797,11 +784,7 @@
 
 // Content returns the underlying content of the resource adapted to the current background color.
 func (res *PrimaryThemedResource) Content() []byte {
-<<<<<<< HEAD
-	return svg.Colorize(res.source.Content(), Color(ColorNamePrimary))
-=======
-	return svg.Colorize(unwrapResource(res.source).Content(), PrimaryColor())
->>>>>>> 85644c26
+	return svg.Colorize(unwrapResource(res.source).Content(), Color(ColorNamePrimary))
 }
 
 // Original returns the underlying resource that this primary themed resource was adapted from
@@ -822,11 +805,7 @@
 
 // Content returns the disabled style content of the correct resource for the current theme
 func (res *DisabledResource) Content() []byte {
-<<<<<<< HEAD
-	return svg.Colorize(res.source.Content(), Color(ColorNameDisabled))
-=======
-	return svg.Colorize(unwrapResource(res.source).Content(), DisabledColor())
->>>>>>> 85644c26
+	return svg.Colorize(unwrapResource(res.source).Content(), Color(ColorNameDisabled))
 }
 
 // NewDisabledResource creates a resource that adapts to the current theme's DisabledColor setting.
