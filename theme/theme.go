--- conflicted
+++ resolved
@@ -566,12 +566,8 @@
 		ColorNameInputBorder:     color.NRGBA{R: 0x39, G: 0x39, B: 0x3a, A: 0xff},
 		ColorNamePlaceHolder:     color.NRGBA{R: 0xb2, G: 0xb2, B: 0xb2, A: 0xff},
 		ColorNamePressed:         color.NRGBA{R: 0xff, G: 0xff, B: 0xff, A: 0x66},
-<<<<<<< HEAD
-		ColorNameScrollBar:       color.NRGBA{A: 0x99},
+		ColorNameScrollBar:       color.NRGBA{R: 0xff, G: 0xff, B: 0xff, A: 0x99},
 		ColorNameSeparator:       color.NRGBA{R: 0x0, G: 0x0, B: 0x0, A: 0xff},
-=======
-		ColorNameScrollBar:       color.NRGBA{R: 0xff, G: 0xff, B: 0xff, A: 0x99},
->>>>>>> 29e677bf
 		ColorNameShadow:          color.NRGBA{A: 0x66},
 		ColorNameSuccess:         successColor,
 		ColorNameWarning:         warningColor,
